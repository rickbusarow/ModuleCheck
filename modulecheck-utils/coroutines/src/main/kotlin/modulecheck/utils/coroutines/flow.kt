--- conflicted
+++ resolved
@@ -76,15 +76,12 @@
 private val DEFAULT_CONCURRENCY: Int
   get() = max(Runtime.getRuntime().availableProcessors(), 2)
 
-<<<<<<< HEAD
-=======
 /**
  * Returns a [Flow] from the receiver [Flow], performing [transform] upon each element
  * *concurrently* before that element is emitted.
  *
  * **This is a "hot" flow**, since [transform] is performed eagerly.
  */
->>>>>>> bc695ad8
 fun <T, R> Flow<T>.mapAsync(
   concurrency: Int = DEFAULT_CONCURRENCY,
   transform: suspend (T) -> R
@@ -101,8 +98,6 @@
   }
 }
 
-<<<<<<< HEAD
-=======
 /** Shorthand for `mapAsync(concurrency, transform).flatMapSetConcat { it.toSet() }` */
 suspend fun <T, R> Iterable<T>.flatMapSetMerge(
   concurrency: Int = DEFAULT_CONCURRENCY,
@@ -133,7 +128,6 @@
  *
  * **This is a "hot" flow**, since [transform] is performed eagerly.
  */
->>>>>>> bc695ad8
 fun <T, R> Iterable<T>.mapAsync(
   concurrency: Int = DEFAULT_CONCURRENCY,
   transform: suspend (T) -> R
@@ -149,15 +143,12 @@
   }
 }
 
-<<<<<<< HEAD
-=======
 /**
  * Returns a [Flow] from the receiver [Iterable], performing [action] upon each element
  * *concurrently* before that element is emitted.
  *
  * **This is a "hot" flow**, since [action] is performed eagerly.
  */
->>>>>>> bc695ad8
 fun <T> Iterable<T>.onEachAsync(
   concurrency: Int = DEFAULT_CONCURRENCY,
   action: suspend (T) -> Unit
@@ -176,15 +167,12 @@
   }
 }
 
-<<<<<<< HEAD
-=======
 /**
  * **This is a "hot" flow**, since [transform] is performed eagerly.
  *
  * @return a [Flow] from the receiver [Sequence], performing [transform] upon each element
  *   *concurrently* before that element is emitted.
  */
->>>>>>> bc695ad8
 fun <T, R> Sequence<T>.mapAsync(
   concurrency: Int = DEFAULT_CONCURRENCY,
   transform: suspend (T) -> R
@@ -197,15 +185,12 @@
   }
 }
 
-<<<<<<< HEAD
-=======
 /**
  * **This is a "hot" flow**, since [transform] is performed eagerly.
  *
  * @return a [Flow] from the receiver [Flow], performing [transform] and filtering out `null` values
  *   upon each element *concurrently*.
  */
->>>>>>> bc695ad8
 fun <T, R : Any> Flow<T>.mapAsyncNotNull(transform: suspend (T) -> R?): Flow<R> {
   return channelFlow {
     this@mapAsyncNotNull.onEach { element -> transform(element)?.let { send(it) } }
@@ -213,15 +198,12 @@
   }
 }
 
-<<<<<<< HEAD
-=======
 /**
  * **This is a "hot" flow**, since [transform] is performed eagerly.
  *
  * @return a [Flow] from the receiver [Iterable], performing [transform] and filtering out `null`
  *   values upon each element *concurrently*.
  */
->>>>>>> bc695ad8
 fun <T, R : Any> Iterable<T>.mapAsyncNotNull(transform: suspend (T) -> R?): Flow<R> {
   return channelFlow {
     forEach { element ->
@@ -230,15 +212,12 @@
   }
 }
 
-<<<<<<< HEAD
-=======
 /**
  * **This is a "hot" flow**, since [transform] is performed eagerly.
  *
  * @return a [Flow] from the receiver [Sequence], performing [transform] and filtering out `null`
  *   values upon each element *concurrently*.
  */
->>>>>>> bc695ad8
 fun <T, R : Any> Sequence<T>.mapAsyncNotNull(transform: suspend (T) -> R?): Flow<R> {
   return channelFlow {
     forEach { element ->
@@ -247,15 +226,12 @@
   }
 }
 
-<<<<<<< HEAD
-=======
 /**
  * **This is a "hot" flow**, since [predicate] is performed eagerly.
  *
  * @return a [Flow] from the receiver [Flow], filtering values based upon [predicate]
  *   *concurrently*.
  */
->>>>>>> bc695ad8
 fun <T> Flow<T>.filterAsync(predicate: suspend (T) -> Boolean): Flow<T> {
   return channelFlow {
     this@filterAsync.onEach { if (predicate(it)) send(it) }
@@ -263,30 +239,24 @@
   }
 }
 
-<<<<<<< HEAD
-=======
 /**
  * **This is a "hot" flow**, since [predicate] is performed eagerly.
  *
  * @return a [Flow] from the receiver [Iterable], filtering values based upon [predicate]
  *   *concurrently*.
  */
->>>>>>> bc695ad8
 fun <T> Iterable<T>.filterAsync(predicate: suspend (T) -> Boolean): Flow<T> {
   return channelFlow {
     forEach { launch { if (predicate(it)) send(it) } }
   }
 }
 
-<<<<<<< HEAD
-=======
 /**
  * **This is a "hot" flow**, since [predicate] is performed eagerly.
  *
  * @return a [Flow] from the receiver [Sequence], filtering values based upon [predicate]
  *   *concurrently*.
  */
->>>>>>> bc695ad8
 fun <T> Sequence<T>.filterAsync(predicate: suspend (T) -> Boolean): Flow<T> {
   return channelFlow {
     forEach { launch { if (predicate(it)) send(it) } }
