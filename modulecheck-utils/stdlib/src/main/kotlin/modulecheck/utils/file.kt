/*
 * Copyright (C) 2021-2023 Rick Busarow
 * Licensed under the Apache License, Version 2.0 (the "License");
 * you may not use this file except in compliance with the License.
 * You may obtain a copy of the License at
 *
 *      http://www.apache.org/licenses/LICENSE-2.0
 *
 * Unless required by applicable law or agreed to in writing, software
 * distributed under the License is distributed on an "AS IS" BASIS,
 * WITHOUT WARRANTIES OR CONDITIONS OF ANY KIND, either express or implied.
 * See the License for the specific language governing permissions and
 * limitations under the License.
 */

package modulecheck.utils

import java.io.File
import java.nio.file.Path

/**
 * Checks if the receiver [File] exists and returns it, or null if it does not exist.
 *
 * @receiver [File] The file to check.
 * @return The file if it exists, null otherwise.
 */
fun File.existsOrNull(): File? = if (exists()) this else null

/**
<<<<<<< HEAD
 * Checks that the receiver File exists and returns that file, throwing an exception if it does not.
 *
 * @throws IllegalArgumentException with the result of [lazyMessage]
 *   if the receiver file does not exist in the Java file system
 */
inline fun File.requireExists(
  lazyMessage: () -> String = { "The required file does not exist: File://$absolutePath" }
): File = apply {
  require(exists(), lazyMessage)
}

fun File.child(vararg childPath: String): File {
  return File(this, childPath.joinToString(File.separator))
=======
 * vararg overload of [kotlin.io.resolve]
 *
 * @param relative The path segments of the child path.
 * @return A [File] representing the child path.
 */
fun File.resolve(vararg relative: String): File {
  return relative.fold(this) { parent, relativePath ->
    check(!relativePath.startsWith(File.separatorChar)) {
      "Do not include ${File.separatorChar} at the start of a relative path argument: $relativePath"
    }
    parent.resolve(relative = relativePath)
  }
>>>>>>> 4a549ac9
}

/**
 * vararg overload of [java.nio.file.Path.resolve]
 *
 * @param relative The path segments of the child path.
 * @return A [File] representing the child path.
 */
fun Path.resolve(vararg relative: String): Path {
  return relative.fold(this) { parent, relativePath ->
    check(!relativePath.startsWith(File.separatorChar)) {
      "Do not include ${File.separatorChar} at the start of a relative path argument: $relativePath"
    }
    parent.resolve(relativePath)
  }
}

/**
 * Reads the receiver [File] and finds the minimum indent in its content.
 *
 * @receiver [File] The file to process.
 * @return A [String] containing the minimum indent.
 */
fun File.findMinimumIndent(): String {
  return readText().findMinimumIndent()
}

/**
 * Creates a new file if it doesn't already exist, creating parent
 * directories if necessary. If the file already exists, its content will
 * be overwritten. If content is provided, it will be written to the file.
 *
 * @param content The content to be written to the file. Defaults to null.
 * @param overwrite If true, any existing content will be overwritten. Otherwise, nothing is done.
 * @return The created file.
 */
fun File.createSafely(content: String? = null, overwrite: Boolean = true): File = apply {
  when {
    content != null && (!exists() || overwrite) -> makeParentDir().writeText(content)
    else -> {
      makeParentDir().createNewFile()
    }
  }
}

/**
 * Creates the directories represented by the receiver [File] if they don't already exist.
 *
 * @receiver [File] The directories to create.
 * @return The directory file.
 */
internal fun File.mkdirsInline(): File = apply(File::mkdirs)

/**
 * Creates the parent directory of the receiver [File] if it doesn't already exist.
 *
 * @receiver [File] The file whose parent directory is to be created.
 * @return The file with its parent directory created.
 */
internal fun File.makeParentDir(): File = apply {
  val fileParent = requireNotNull(parentFile) { "File's `parentFile` must not be null." }
  fileParent.mkdirs()
}

/**
 * Resolves the given child path against the receiver [File].
 *
 * @param child The child path to be resolved against the receiver [File].
 * @return The resultant [File].
 */
operator fun File.div(child: String): File = resolve(child)

/**
 * Splits the receiver [File]'s path into its individual segments.
 *
 * @receiver [File] The file to process.
 * @return A list of strings representing the segments of the file's path.
 */
fun File.segments(): List<String> = path.split(File.separatorChar)

/**
 * all parents starting from the direct parent. Does not include the receiver file.
 *
 * @receiver [File] The file whose parents to list.
 * @return A sequence of all parent directories of the receiver [File].
 */
<<<<<<< HEAD
fun File.mkdirsInline(): File = apply { mkdirs() }

/**
 * a fancy version of `file.resolve(child)`
 *
 * @since 0.10.0
 */
operator fun File.div(child: String): File = resolve(child)

/**
 * `File("a/b/c/d.txt").segments() == ["a", "b", "c", "d.txt"]`
 *
 * @since 0.10.0
 */
fun File.segments(): List<String> = path.split(File.separatorChar)
=======
fun File.parents(): Sequence<File> = generateSequence(parentFile) { it.parentFile }
>>>>>>> 4a549ac9
<|MERGE_RESOLUTION|>--- conflicted
+++ resolved
@@ -27,7 +27,6 @@
 fun File.existsOrNull(): File? = if (exists()) this else null
 
 /**
-<<<<<<< HEAD
  * Checks that the receiver File exists and returns that file, throwing an exception if it does not.
  *
  * @throws IllegalArgumentException with the result of [lazyMessage]
@@ -41,7 +40,9 @@
 
 fun File.child(vararg childPath: String): File {
   return File(this, childPath.joinToString(File.separator))
-=======
+}
+
+/**
  * vararg overload of [kotlin.io.resolve]
  *
  * @param relative The path segments of the child path.
@@ -54,8 +55,10 @@
     }
     parent.resolve(relative = relativePath)
   }
->>>>>>> 4a549ac9
 }
+
+@Deprecated("no")
+fun File.child(vararg childPath: String): File = resolve(*relative)
 
 /**
  * vararg overload of [java.nio.file.Path.resolve]
@@ -141,8 +144,7 @@
  * @receiver [File] The file whose parents to list.
  * @return A sequence of all parent directories of the receiver [File].
  */
-<<<<<<< HEAD
-fun File.mkdirsInline(): File = apply { mkdirs() }
+fun File.parents(): Sequence<File> = generateSequence(parentFile) { it.parentFile }
 
 /**
  * a fancy version of `file.resolve(child)`
@@ -156,7 +158,4 @@
  *
  * @since 0.10.0
  */
-fun File.segments(): List<String> = path.split(File.separatorChar)
-=======
-fun File.parents(): Sequence<File> = generateSequence(parentFile) { it.parentFile }
->>>>>>> 4a549ac9
+fun File.segments(): List<String> = path.split(File.separatorChar)