/*
 * Copyright (C) 2021-2022 Rick Busarow
 * Licensed under the Apache License, Version 2.0 (the "License");
 * you may not use this file except in compliance with the License.
 * You may obtain a copy of the License at
 *
 *      http://www.apache.org/licenses/LICENSE-2.0
 *
 * Unless required by applicable law or agreed to in writing, software
 * distributed under the License is distributed on an "AS IS" BASIS,
 * WITHOUT WARRANTIES OR CONDITIONS OF ANY KIND, either express or implied.
 * See the License for the specific language governing permissions and
 * limitations under the License.
 */

package modulecheck.utils

import java.io.File
import java.nio.file.Path

fun File.existsOrNull(): File? = if (exists()) this else null

/**
 * Checks that the receiver File exists and returns that file, throwing an exception if it does not.
 *
 * @throws IllegalArgumentException with the result of [lazyMessage] if the receiver file does not
 *     exist in the Java file system
 * @since 0.13.0
 */
inline fun File.requireExists(
  lazyMessage: () -> String = { "The required file does not exist: File://$absolutePath" }
): File = apply {
  require(exists(), lazyMessage)
}

fun File.child(vararg childPath: String): File {
  return File(this, childPath.joinToString(File.separator))
}

fun Path.child(vararg childPath: String): File {
  return File(toFile(), childPath.joinToString(File.separator))
}

fun File.findMinimumIndent(): String {
  return readText().findMinimumIndent()
}

fun File.createSafely(content: String? = null): File = apply {
  toPath().parent?.toFile()?.mkdirs()
  if (content != null) {
    writeText(content)
  } else {
    createNewFile()
  }
}

/**
 * Creates the directories if they don't already exist
 *
 * @see File.mkdirs
 * @since 0.12.0
 */
<<<<<<< HEAD
fun File.mkdirsInline() = apply { mkdirs() }

/**
 * a fancy version of `file.resolve(child)`
 *
 * @since 0.10.0
 */
operator fun File.div(child: String): File = resolve(child)

/**
 * `File("a/b/c/d.txt").segments() == ["a", "b", "c", "d.txt"]`
 *
 * @since 0.10.0
 */
fun File.segments() = path.split(File.separatorChar)
=======
fun File.mkdirsInline(): File = apply { mkdirs() }
>>>>>>> 19f9fe41
<|MERGE_RESOLUTION|>--- conflicted
+++ resolved
@@ -60,8 +60,7 @@
  * @see File.mkdirs
  * @since 0.12.0
  */
-<<<<<<< HEAD
-fun File.mkdirsInline() = apply { mkdirs() }
+fun File.mkdirsInline(): File = apply { mkdirs() }
 
 /**
  * a fancy version of `file.resolve(child)`
@@ -75,7 +74,4 @@
  *
  * @since 0.10.0
  */
-fun File.segments() = path.split(File.separatorChar)
-=======
-fun File.mkdirsInline(): File = apply { mkdirs() }
->>>>>>> 19f9fe41
+fun File.segments() = path.split(File.separatorChar)