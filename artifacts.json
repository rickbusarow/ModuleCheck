--- conflicted
+++ resolved
@@ -232,25 +232,6 @@
     "javaVersion": "11"
   },
   {
-<<<<<<< HEAD
-    "gradlePath": ":modulecheck-utils:coroutines",
-    "group": "com.rickbusarow.modulecheck",
-    "artifactId": "modulecheck-utils-coroutines",
-    "description": "Fast dependency graph linting for Gradle projects",
-    "packaging": "jar",
-    "javaVersion": "11"
-  },
-  {
-    "gradlePath": ":modulecheck-utils:coroutines-wiring",
-    "group": "com.rickbusarow.modulecheck",
-    "artifactId": "modulecheck-utils-coroutines-wiring",
-    "description": "Fast dependency graph linting for Gradle projects",
-    "packaging": "jar",
-    "javaVersion": "11"
-  },
-  {
-=======
->>>>>>> bf2108a7
     "gradlePath": ":modulecheck-utils:lazy",
     "group": "com.rickbusarow.modulecheck",
     "artifactId": "modulecheck-utils-lazy",
