[
  {
    "gradlePath" : ":modulecheck-api",
    "group" : "com.rickbusarow.modulecheck",
    "artifactId" : "modulecheck-api",
    "description" : "Fast dependency graph linting for Gradle projects",
    "packaging" : "jar",
    "javaVersion" : "11"
  },
  {
    "gradlePath" : ":modulecheck-core",
    "group" : "com.rickbusarow.modulecheck",
    "artifactId" : "modulecheck-core",
    "description" : "Fast dependency graph linting for Gradle projects",
    "packaging" : "jar",
    "javaVersion" : "11"
  },
  {
    "gradlePath" : ":modulecheck-dagger",
    "group" : "com.rickbusarow.modulecheck",
    "artifactId" : "modulecheck-dagger",
    "description" : "Fast dependency graph linting for Gradle projects",
    "packaging" : "jar",
    "javaVersion" : "11"
  },
  {
    "gradlePath" : ":modulecheck-config:api",
    "group" : "com.rickbusarow.modulecheck",
    "artifactId" : "modulecheck-config-api",
    "description" : "Fast dependency graph linting for Gradle projects",
    "packaging" : "jar",
    "javaVersion" : "11"
  },
  {
    "gradlePath" : ":modulecheck-config:fake",
    "group" : "com.rickbusarow.modulecheck",
    "artifactId" : "modulecheck-config-fake",
    "description" : "Fast dependency graph linting for Gradle projects",
    "packaging" : "jar",
    "javaVersion" : "11"
  },
  {
    "gradlePath" : ":modulecheck-finding:api",
    "group" : "com.rickbusarow.modulecheck",
    "artifactId" : "modulecheck-finding-api",
    "description" : "Fast dependency graph linting for Gradle projects",
    "packaging" : "jar",
    "javaVersion" : "11"
  },
  {
    "gradlePath" : ":modulecheck-finding:impl",
    "group" : "com.rickbusarow.modulecheck",
    "artifactId" : "modulecheck-finding-impl",
    "description" : "Fast dependency graph linting for Gradle projects",
    "packaging" : "jar",
    "javaVersion" : "11"
  },
  {
    "gradlePath" : ":modulecheck-finding:impl-android",
    "group" : "com.rickbusarow.modulecheck",
    "artifactId" : "modulecheck-finding-impl-android",
    "description" : "Fast dependency graph linting for Gradle projects",
    "packaging" : "jar",
    "javaVersion" : "11"
  },
  {
    "gradlePath" : ":modulecheck-finding:impl-sort",
    "group" : "com.rickbusarow.modulecheck",
    "artifactId" : "modulecheck-finding-impl-sort",
    "description" : "Fast dependency graph linting for Gradle projects",
    "packaging" : "jar",
    "javaVersion" : "11"
  },
  {
    "gradlePath" : ":modulecheck-finding:name",
    "group" : "com.rickbusarow.modulecheck",
    "artifactId" : "modulecheck-finding-name",
    "description" : "Fast dependency graph linting for Gradle projects",
    "packaging" : "jar",
    "javaVersion" : "11"
  },
  {
    "gradlePath" : ":modulecheck-parsing:android",
    "group" : "com.rickbusarow.modulecheck",
    "artifactId" : "modulecheck-parsing-core",
    "description" : "Fast dependency graph linting for Gradle projects",
    "packaging" : "jar",
    "javaVersion" : "11"
  },
  {
    "gradlePath" : ":modulecheck-parsing:groovy-antlr",
    "group" : "com.rickbusarow.modulecheck",
    "artifactId" : "modulecheck-parsing-groovy-antlr",
    "description" : "Fast dependency graph linting for Gradle projects",
    "packaging" : "jar",
    "javaVersion" : "11"
  },
  {
    "gradlePath" : ":modulecheck-parsing:java",
    "group" : "com.rickbusarow.modulecheck",
    "artifactId" : "modulecheck-parsing-java",
    "description" : "Fast dependency graph linting for Gradle projects",
    "packaging" : "jar",
    "javaVersion" : "11"
  },
  {
    "gradlePath" : ":modulecheck-parsing:psi",
    "group" : "com.rickbusarow.modulecheck",
    "artifactId" : "modulecheck-parsing-psi",
    "description" : "Fast dependency graph linting for Gradle projects",
    "packaging" : "jar",
    "javaVersion" : "11"
  },
  {
    "gradlePath" : ":modulecheck-parsing:wiring",
    "group" : "com.rickbusarow.modulecheck",
    "artifactId" : "modulecheck-parsing-wiring",
    "description" : "Fast dependency graph linting for Gradle projects",
    "packaging" : "jar",
    "javaVersion" : "11"
  },
  {
    "gradlePath" : ":modulecheck-project:api",
    "group" : "com.rickbusarow.modulecheck",
    "artifactId" : "modulecheck-project-api",
    "description" : "Fast dependency graph linting for Gradle projects",
    "packaging" : "jar",
    "javaVersion" : "11"
  },
  {
    "gradlePath" : ":modulecheck-project:impl",
    "group" : "com.rickbusarow.modulecheck",
    "artifactId" : "modulecheck-project-impl",
    "description" : "Fast dependency graph linting for Gradle projects",
    "packaging" : "jar",
    "javaVersion" : "11"
  },
  {
    "gradlePath" : ":modulecheck-project:testing",
    "group" : "com.rickbusarow.modulecheck",
    "artifactId" : "modulecheck-project-testing",
    "description" : "Fast dependency graph linting for Gradle projects",
    "packaging" : "jar",
    "javaVersion" : "11"
  },
  {
    "gradlePath" : ":modulecheck-reporting:checkstyle",
    "group" : "com.rickbusarow.modulecheck",
    "artifactId" : "modulecheck-reporting-checkstyle",
    "description" : "Fast dependency graph linting for Gradle projects",
    "packaging" : "jar",
    "javaVersion" : "11"
  },
  {
    "gradlePath" : ":modulecheck-reporting:console",
    "group" : "com.rickbusarow.modulecheck",
    "artifactId" : "modulecheck-reporting-console",
    "description" : "Fast dependency graph linting for Gradle projects",
    "packaging" : "jar",
    "javaVersion" : "11"
  },
  {
    "gradlePath" : ":modulecheck-reporting:graphviz",
    "group" : "com.rickbusarow.modulecheck",
    "artifactId" : "modulecheck-reporting-graphviz",
    "description" : "Fast dependency graph linting for Gradle projects",
    "packaging" : "jar",
    "javaVersion" : "11"
  },
  {
    "gradlePath" : ":modulecheck-reporting:sarif",
    "group" : "com.rickbusarow.modulecheck",
    "artifactId" : "modulecheck-reporting-sarif",
    "description" : "Fast dependency graph linting for Gradle projects",
    "packaging" : "jar",
    "javaVersion" : "11"
  },
  {
    "gradlePath" : ":modulecheck-rule:api",
    "group" : "com.rickbusarow.modulecheck",
    "artifactId" : "modulecheck-rule-api",
    "description" : "Fast dependency graph linting for Gradle projects",
    "packaging" : "jar",
    "javaVersion" : "11"
  },
  {
    "gradlePath" : ":modulecheck-rule:impl",
    "group" : "com.rickbusarow.modulecheck",
    "artifactId" : "modulecheck-rule-impl",
    "description" : "Fast dependency graph linting for Gradle projects",
    "packaging" : "jar",
    "javaVersion" : "11"
  },
  {
    "gradlePath" : ":modulecheck-rule:impl-factory",
    "group" : "com.rickbusarow.modulecheck",
    "artifactId" : "modulecheck-rule-impl-factory",
    "description" : "Fast dependency graph linting for Gradle projects",
    "packaging" : "jar",
    "javaVersion" : "11"
  },
  {
    "gradlePath" : ":modulecheck-rule:testing",
    "group" : "com.rickbusarow.modulecheck",
    "artifactId" : "modulecheck-rule-testing",
    "description" : "Fast dependency graph linting for Gradle projects",
    "packaging" : "jar",
    "javaVersion" : "11"
  },
  {
    "gradlePath" : ":modulecheck-runtime:api",
    "group" : "com.rickbusarow.modulecheck",
    "artifactId" : "modulecheck-runtime-api",
    "description" : "Fast dependency graph linting for Gradle projects",
    "packaging" : "jar",
    "javaVersion" : "11"
  },
  {
    "gradlePath" : ":modulecheck-runtime:testing",
    "group" : "com.rickbusarow.modulecheck",
    "artifactId" : "modulecheck-runtime-testing",
    "description" : "Fast dependency graph linting for Gradle projects",
    "packaging" : "jar",
    "javaVersion" : "11"
  },
  {
    "gradlePath" : ":modulecheck-utils:cache",
    "group" : "com.rickbusarow.modulecheck",
    "artifactId" : "modulecheck-utils-cache",
    "description" : "Fast dependency graph linting for Gradle projects",
    "packaging" : "jar",
    "javaVersion" : "11"
  },
  {
    "gradlePath" : ":modulecheck-utils:coroutines",
    "group" : "com.rickbusarow.modulecheck",
    "artifactId" : "modulecheck-utils-coroutines",
    "description" : "Fast dependency graph linting for Gradle projects",
    "packaging" : "jar",
    "javaVersion" : "11"
  },
  {
<<<<<<< HEAD
    "gradlePath" : ":modulecheck-utils:lazy",
    "group" : "com.rickbusarow.modulecheck",
    "artifactId" : "modulecheck-utils-lazy",
    "description" : "Fast dependency graph linting for Gradle projects",
    "packaging" : "jar",
    "javaVersion" : "11"
=======
    "gradlePath": ":modulecheck-utils:lazy",
    "group": "com.rickbusarow.modulecheck",
    "artifactId": "modulecheck-utils-lazy",
    "description": "Fast dependency graph linting for Gradle projects",
    "packaging": "jar",
    "javaVersion": "11"
>>>>>>> d2daa157
  },
  {
    "gradlePath": ":modulecheck-utils:stdlib",
    "group": "com.rickbusarow.modulecheck",
    "artifactId": "modulecheck-utils-stdlib",
    "description": "Fast dependency graph linting for Gradle projects",
    "packaging": "jar",
    "javaVersion": "11"
  },
  {
    "gradlePath": ":modulecheck-utils:trace",
    "group": "com.rickbusarow.modulecheck",
    "artifactId": "modulecheck-utils-trace",
    "description": "Fast dependency graph linting for Gradle projects",
    "packaging": "jar",
    "javaVersion": "11"
  },
  {
    "gradlePath": ":modulecheck-utils:trace-testing",
    "group": "com.rickbusarow.modulecheck",
    "artifactId": "modulecheck-utils-trace-testing",
    "description": "Fast dependency graph linting for Gradle projects",
    "packaging": "jar",
    "javaVersion": "11"
  },
  {
<<<<<<< HEAD
    "gradlePath" : ":modulecheck-gradle:platforms:api",
    "group" : "com.rickbusarow.modulecheck",
    "artifactId" : "modulecheck-gradle-platform-api",
    "description" : "Fast dependency graph linting for Gradle projects",
    "packaging" : "jar",
    "javaVersion" : "11"
=======
    "gradlePath": ":modulecheck-gradle:platforms:api",
    "group": "com.rickbusarow.modulecheck",
    "artifactId": "modulecheck-gradle-platform-api",
    "description": "Fast dependency graph linting for Gradle projects",
    "packaging": "jar",
    "javaVersion": "11"
>>>>>>> d2daa157
  },
  {
    "gradlePath" : ":modulecheck-gradle:platforms:impl",
    "group" : "com.rickbusarow.modulecheck",
    "artifactId" : "modulecheck-gradle-platform-impl",
    "description" : "Fast dependency graph linting for Gradle projects",
    "packaging" : "jar",
    "javaVersion" : "11"
  },
  {
    "gradlePath": ":modulecheck-gradle:platforms:internal-android",
    "group": "com.rickbusarow.modulecheck",
    "artifactId": "modulecheck-gradle-platform-internal-android",
    "description": "Fast dependency graph linting for Gradle projects",
    "packaging": "jar",
    "javaVersion": "11"
  },
  {
    "gradlePath": ":modulecheck-gradle:platforms:internal-jvm",
    "group": "com.rickbusarow.modulecheck",
    "artifactId": "modulecheck-gradle-platform-internal-jvm",
    "description": "Fast dependency graph linting for Gradle projects",
    "packaging": "jar",
    "javaVersion": "11"
  },
  {
    "gradlePath": ":modulecheck-model:dependency:api",
    "group": "com.rickbusarow.modulecheck",
    "artifactId": "modulecheck-model-dependency-api",
    "description": "Fast dependency graph linting for Gradle projects",
    "packaging": "jar",
    "javaVersion": "11"
  },
  {
    "gradlePath": ":modulecheck-model:dependency:impl",
    "group": "com.rickbusarow.modulecheck",
    "artifactId": "modulecheck-model-dependency-impl",
    "description": "Fast dependency graph linting for Gradle projects",
    "packaging": "jar",
    "javaVersion": "11"
  },
  {
<<<<<<< HEAD
    "gradlePath" : ":modulecheck-parsing:element:api",
    "group" : "com.rickbusarow.modulecheck",
    "artifactId" : "modulecheck-parsing-element-api",
    "description" : "Fast dependency graph linting for Gradle projects",
    "packaging" : "jar",
    "javaVersion" : "11"
  },
  {
    "gradlePath" : ":modulecheck-parsing:element:impl-kotlin",
    "group" : "com.rickbusarow.modulecheck",
    "artifactId" : "modulecheck-parsing-element-kotlin",
    "description" : "Fast dependency graph linting for Gradle projects",
    "packaging" : "jar",
    "javaVersion" : "11"
  },
  {
    "gradlePath" : ":modulecheck-parsing:source:api",
    "group" : "com.rickbusarow.modulecheck",
    "artifactId" : "modulecheck-parsing-source-api",
    "description" : "Fast dependency graph linting for Gradle projects",
    "packaging" : "jar",
    "javaVersion" : "11"
=======
    "gradlePath": ":modulecheck-parsing:kotlin-compiler:api",
    "group": "com.rickbusarow.modulecheck",
    "artifactId": "modulecheck-parsing-kotlin-compiler-api",
    "description": "Fast dependency graph linting for Gradle projects",
    "packaging": "jar",
    "javaVersion": "11"
  },
  {
    "gradlePath": ":modulecheck-parsing:kotlin-compiler:impl",
    "group": "com.rickbusarow.modulecheck",
    "artifactId": "modulecheck-parsing-kotlin-compiler-impl",
    "description": "Fast dependency graph linting for Gradle projects",
    "packaging": "jar",
    "javaVersion": "11"
  },
  {
    "gradlePath": ":modulecheck-parsing:source:api",
    "group": "com.rickbusarow.modulecheck",
    "artifactId": "modulecheck-parsing-source-api",
    "description": "Fast dependency graph linting for Gradle projects",
    "packaging": "jar",
    "javaVersion": "11"
>>>>>>> d2daa157
  },
  {
    "gradlePath" : ":modulecheck-parsing:source:testing",
    "group" : "com.rickbusarow.modulecheck",
    "artifactId" : "modulecheck-parsing-source-testing",
    "description" : "Fast dependency graph linting for Gradle projects",
    "packaging" : "jar",
    "javaVersion" : "11"
  },
  {
    "gradlePath" : ":modulecheck-reporting:logging:api",
    "group" : "com.rickbusarow.modulecheck",
    "artifactId" : "modulecheck-reporting-logging-api",
    "description" : "Fast dependency graph linting for Gradle projects",
    "packaging" : "jar",
    "javaVersion" : "11"
  },
  {
    "gradlePath" : ":modulecheck-reporting:logging:testing",
    "group" : "com.rickbusarow.modulecheck",
    "artifactId" : "modulecheck-reporting-logging-testing",
    "description" : "Fast dependency graph linting for Gradle projects",
    "packaging" : "jar",
    "javaVersion" : "11"
  },
  {
    "gradlePath" : ":modulecheck-parsing:gradle:dsl:api",
    "group" : "com.rickbusarow.modulecheck",
    "artifactId" : "modulecheck-parsing-gradle-dsl-api",
    "description" : "Fast dependency graph linting for Gradle projects",
    "packaging" : "jar",
    "javaVersion" : "11"
  },
  {
    "gradlePath" : ":modulecheck-parsing:gradle:dsl:internal",
    "group" : "com.rickbusarow.modulecheck",
    "artifactId" : "modulecheck-parsing-gradle-dsl-internal",
    "description" : "Fast dependency graph linting for Gradle projects",
    "packaging" : "jar",
    "javaVersion" : "11"
  },
  {
    "gradlePath" : ":modulecheck-parsing:gradle:dsl:precompiled",
    "group" : "com.rickbusarow.modulecheck",
    "artifactId" : "modulecheck-parsing-gradle-dsl-precompiled",
    "description" : "Fast dependency graph linting for Gradle projects",
    "packaging" : "jar",
    "javaVersion" : "11"
  },
  {
    "gradlePath" : ":modulecheck-parsing:gradle:dsl:testing",
    "group" : "com.rickbusarow.modulecheck",
    "artifactId" : "modulecheck-parsing-gradle-dsl-testing",
    "description" : "Fast dependency graph linting for Gradle projects",
    "packaging" : "jar",
    "javaVersion" : "11"
  },
  {
    "gradlePath" : ":modulecheck-parsing:gradle:model:api",
    "group" : "com.rickbusarow.modulecheck",
    "artifactId" : "modulecheck-parsing-gradle-model-api",
    "description" : "Fast dependency graph linting for Gradle projects",
    "packaging" : "jar",
    "javaVersion" : "11"
  },
  {
    "gradlePath" : ":modulecheck-parsing:gradle:model:impl-typesafe",
    "group" : "com.rickbusarow.modulecheck",
    "artifactId" : "modulecheck-parsing-gradle-model-impl-typesafe",
    "description" : "Fast dependency graph linting for Gradle projects",
    "packaging" : "jar",
    "javaVersion" : "11"
  }
]<|MERGE_RESOLUTION|>--- conflicted
+++ resolved
@@ -1,260 +1,251 @@
 [
   {
-    "gradlePath" : ":modulecheck-api",
-    "group" : "com.rickbusarow.modulecheck",
-    "artifactId" : "modulecheck-api",
-    "description" : "Fast dependency graph linting for Gradle projects",
-    "packaging" : "jar",
-    "javaVersion" : "11"
-  },
-  {
-    "gradlePath" : ":modulecheck-core",
-    "group" : "com.rickbusarow.modulecheck",
-    "artifactId" : "modulecheck-core",
-    "description" : "Fast dependency graph linting for Gradle projects",
-    "packaging" : "jar",
-    "javaVersion" : "11"
-  },
-  {
-    "gradlePath" : ":modulecheck-dagger",
-    "group" : "com.rickbusarow.modulecheck",
-    "artifactId" : "modulecheck-dagger",
-    "description" : "Fast dependency graph linting for Gradle projects",
-    "packaging" : "jar",
-    "javaVersion" : "11"
-  },
-  {
-    "gradlePath" : ":modulecheck-config:api",
-    "group" : "com.rickbusarow.modulecheck",
-    "artifactId" : "modulecheck-config-api",
-    "description" : "Fast dependency graph linting for Gradle projects",
-    "packaging" : "jar",
-    "javaVersion" : "11"
-  },
-  {
-    "gradlePath" : ":modulecheck-config:fake",
-    "group" : "com.rickbusarow.modulecheck",
-    "artifactId" : "modulecheck-config-fake",
-    "description" : "Fast dependency graph linting for Gradle projects",
-    "packaging" : "jar",
-    "javaVersion" : "11"
-  },
-  {
-    "gradlePath" : ":modulecheck-finding:api",
-    "group" : "com.rickbusarow.modulecheck",
-    "artifactId" : "modulecheck-finding-api",
-    "description" : "Fast dependency graph linting for Gradle projects",
-    "packaging" : "jar",
-    "javaVersion" : "11"
-  },
-  {
-    "gradlePath" : ":modulecheck-finding:impl",
-    "group" : "com.rickbusarow.modulecheck",
-    "artifactId" : "modulecheck-finding-impl",
-    "description" : "Fast dependency graph linting for Gradle projects",
-    "packaging" : "jar",
-    "javaVersion" : "11"
-  },
-  {
-    "gradlePath" : ":modulecheck-finding:impl-android",
-    "group" : "com.rickbusarow.modulecheck",
-    "artifactId" : "modulecheck-finding-impl-android",
-    "description" : "Fast dependency graph linting for Gradle projects",
-    "packaging" : "jar",
-    "javaVersion" : "11"
-  },
-  {
-    "gradlePath" : ":modulecheck-finding:impl-sort",
-    "group" : "com.rickbusarow.modulecheck",
-    "artifactId" : "modulecheck-finding-impl-sort",
-    "description" : "Fast dependency graph linting for Gradle projects",
-    "packaging" : "jar",
-    "javaVersion" : "11"
-  },
-  {
-    "gradlePath" : ":modulecheck-finding:name",
-    "group" : "com.rickbusarow.modulecheck",
-    "artifactId" : "modulecheck-finding-name",
-    "description" : "Fast dependency graph linting for Gradle projects",
-    "packaging" : "jar",
-    "javaVersion" : "11"
-  },
-  {
-    "gradlePath" : ":modulecheck-parsing:android",
-    "group" : "com.rickbusarow.modulecheck",
-    "artifactId" : "modulecheck-parsing-core",
-    "description" : "Fast dependency graph linting for Gradle projects",
-    "packaging" : "jar",
-    "javaVersion" : "11"
-  },
-  {
-    "gradlePath" : ":modulecheck-parsing:groovy-antlr",
-    "group" : "com.rickbusarow.modulecheck",
-    "artifactId" : "modulecheck-parsing-groovy-antlr",
-    "description" : "Fast dependency graph linting for Gradle projects",
-    "packaging" : "jar",
-    "javaVersion" : "11"
-  },
-  {
-    "gradlePath" : ":modulecheck-parsing:java",
-    "group" : "com.rickbusarow.modulecheck",
-    "artifactId" : "modulecheck-parsing-java",
-    "description" : "Fast dependency graph linting for Gradle projects",
-    "packaging" : "jar",
-    "javaVersion" : "11"
-  },
-  {
-    "gradlePath" : ":modulecheck-parsing:psi",
-    "group" : "com.rickbusarow.modulecheck",
-    "artifactId" : "modulecheck-parsing-psi",
-    "description" : "Fast dependency graph linting for Gradle projects",
-    "packaging" : "jar",
-    "javaVersion" : "11"
-  },
-  {
-    "gradlePath" : ":modulecheck-parsing:wiring",
-    "group" : "com.rickbusarow.modulecheck",
-    "artifactId" : "modulecheck-parsing-wiring",
-    "description" : "Fast dependency graph linting for Gradle projects",
-    "packaging" : "jar",
-    "javaVersion" : "11"
-  },
-  {
-    "gradlePath" : ":modulecheck-project:api",
-    "group" : "com.rickbusarow.modulecheck",
-    "artifactId" : "modulecheck-project-api",
-    "description" : "Fast dependency graph linting for Gradle projects",
-    "packaging" : "jar",
-    "javaVersion" : "11"
-  },
-  {
-    "gradlePath" : ":modulecheck-project:impl",
-    "group" : "com.rickbusarow.modulecheck",
-    "artifactId" : "modulecheck-project-impl",
-    "description" : "Fast dependency graph linting for Gradle projects",
-    "packaging" : "jar",
-    "javaVersion" : "11"
-  },
-  {
-    "gradlePath" : ":modulecheck-project:testing",
-    "group" : "com.rickbusarow.modulecheck",
-    "artifactId" : "modulecheck-project-testing",
-    "description" : "Fast dependency graph linting for Gradle projects",
-    "packaging" : "jar",
-    "javaVersion" : "11"
-  },
-  {
-    "gradlePath" : ":modulecheck-reporting:checkstyle",
-    "group" : "com.rickbusarow.modulecheck",
-    "artifactId" : "modulecheck-reporting-checkstyle",
-    "description" : "Fast dependency graph linting for Gradle projects",
-    "packaging" : "jar",
-    "javaVersion" : "11"
-  },
-  {
-    "gradlePath" : ":modulecheck-reporting:console",
-    "group" : "com.rickbusarow.modulecheck",
-    "artifactId" : "modulecheck-reporting-console",
-    "description" : "Fast dependency graph linting for Gradle projects",
-    "packaging" : "jar",
-    "javaVersion" : "11"
-  },
-  {
-    "gradlePath" : ":modulecheck-reporting:graphviz",
-    "group" : "com.rickbusarow.modulecheck",
-    "artifactId" : "modulecheck-reporting-graphviz",
-    "description" : "Fast dependency graph linting for Gradle projects",
-    "packaging" : "jar",
-    "javaVersion" : "11"
-  },
-  {
-    "gradlePath" : ":modulecheck-reporting:sarif",
-    "group" : "com.rickbusarow.modulecheck",
-    "artifactId" : "modulecheck-reporting-sarif",
-    "description" : "Fast dependency graph linting for Gradle projects",
-    "packaging" : "jar",
-    "javaVersion" : "11"
-  },
-  {
-    "gradlePath" : ":modulecheck-rule:api",
-    "group" : "com.rickbusarow.modulecheck",
-    "artifactId" : "modulecheck-rule-api",
-    "description" : "Fast dependency graph linting for Gradle projects",
-    "packaging" : "jar",
-    "javaVersion" : "11"
-  },
-  {
-    "gradlePath" : ":modulecheck-rule:impl",
-    "group" : "com.rickbusarow.modulecheck",
-    "artifactId" : "modulecheck-rule-impl",
-    "description" : "Fast dependency graph linting for Gradle projects",
-    "packaging" : "jar",
-    "javaVersion" : "11"
-  },
-  {
-    "gradlePath" : ":modulecheck-rule:impl-factory",
-    "group" : "com.rickbusarow.modulecheck",
-    "artifactId" : "modulecheck-rule-impl-factory",
-    "description" : "Fast dependency graph linting for Gradle projects",
-    "packaging" : "jar",
-    "javaVersion" : "11"
-  },
-  {
-    "gradlePath" : ":modulecheck-rule:testing",
-    "group" : "com.rickbusarow.modulecheck",
-    "artifactId" : "modulecheck-rule-testing",
-    "description" : "Fast dependency graph linting for Gradle projects",
-    "packaging" : "jar",
-    "javaVersion" : "11"
-  },
-  {
-    "gradlePath" : ":modulecheck-runtime:api",
-    "group" : "com.rickbusarow.modulecheck",
-    "artifactId" : "modulecheck-runtime-api",
-    "description" : "Fast dependency graph linting for Gradle projects",
-    "packaging" : "jar",
-    "javaVersion" : "11"
-  },
-  {
-    "gradlePath" : ":modulecheck-runtime:testing",
-    "group" : "com.rickbusarow.modulecheck",
-    "artifactId" : "modulecheck-runtime-testing",
-    "description" : "Fast dependency graph linting for Gradle projects",
-    "packaging" : "jar",
-    "javaVersion" : "11"
-  },
-  {
-    "gradlePath" : ":modulecheck-utils:cache",
-    "group" : "com.rickbusarow.modulecheck",
-    "artifactId" : "modulecheck-utils-cache",
-    "description" : "Fast dependency graph linting for Gradle projects",
-    "packaging" : "jar",
-    "javaVersion" : "11"
-  },
-  {
-    "gradlePath" : ":modulecheck-utils:coroutines",
-    "group" : "com.rickbusarow.modulecheck",
-    "artifactId" : "modulecheck-utils-coroutines",
-    "description" : "Fast dependency graph linting for Gradle projects",
-    "packaging" : "jar",
-    "javaVersion" : "11"
-  },
-  {
-<<<<<<< HEAD
-    "gradlePath" : ":modulecheck-utils:lazy",
-    "group" : "com.rickbusarow.modulecheck",
-    "artifactId" : "modulecheck-utils-lazy",
-    "description" : "Fast dependency graph linting for Gradle projects",
-    "packaging" : "jar",
-    "javaVersion" : "11"
-=======
+    "gradlePath": ":modulecheck-api",
+    "group": "com.rickbusarow.modulecheck",
+    "artifactId": "modulecheck-api",
+    "description": "Fast dependency graph linting for Gradle projects",
+    "packaging": "jar",
+    "javaVersion": "11"
+  },
+  {
+    "gradlePath": ":modulecheck-core",
+    "group": "com.rickbusarow.modulecheck",
+    "artifactId": "modulecheck-core",
+    "description": "Fast dependency graph linting for Gradle projects",
+    "packaging": "jar",
+    "javaVersion": "11"
+  },
+  {
+    "gradlePath": ":modulecheck-dagger",
+    "group": "com.rickbusarow.modulecheck",
+    "artifactId": "modulecheck-dagger",
+    "description": "Fast dependency graph linting for Gradle projects",
+    "packaging": "jar",
+    "javaVersion": "11"
+  },
+  {
+    "gradlePath": ":modulecheck-config:api",
+    "group": "com.rickbusarow.modulecheck",
+    "artifactId": "modulecheck-config-api",
+    "description": "Fast dependency graph linting for Gradle projects",
+    "packaging": "jar",
+    "javaVersion": "11"
+  },
+  {
+    "gradlePath": ":modulecheck-config:fake",
+    "group": "com.rickbusarow.modulecheck",
+    "artifactId": "modulecheck-config-fake",
+    "description": "Fast dependency graph linting for Gradle projects",
+    "packaging": "jar",
+    "javaVersion": "11"
+  },
+  {
+    "gradlePath": ":modulecheck-finding:api",
+    "group": "com.rickbusarow.modulecheck",
+    "artifactId": "modulecheck-finding-api",
+    "description": "Fast dependency graph linting for Gradle projects",
+    "packaging": "jar",
+    "javaVersion": "11"
+  },
+  {
+    "gradlePath": ":modulecheck-finding:impl",
+    "group": "com.rickbusarow.modulecheck",
+    "artifactId": "modulecheck-finding-impl",
+    "description": "Fast dependency graph linting for Gradle projects",
+    "packaging": "jar",
+    "javaVersion": "11"
+  },
+  {
+    "gradlePath": ":modulecheck-finding:impl-android",
+    "group": "com.rickbusarow.modulecheck",
+    "artifactId": "modulecheck-finding-impl-android",
+    "description": "Fast dependency graph linting for Gradle projects",
+    "packaging": "jar",
+    "javaVersion": "11"
+  },
+  {
+    "gradlePath": ":modulecheck-finding:impl-sort",
+    "group": "com.rickbusarow.modulecheck",
+    "artifactId": "modulecheck-finding-impl-sort",
+    "description": "Fast dependency graph linting for Gradle projects",
+    "packaging": "jar",
+    "javaVersion": "11"
+  },
+  {
+    "gradlePath": ":modulecheck-finding:name",
+    "group": "com.rickbusarow.modulecheck",
+    "artifactId": "modulecheck-finding-name",
+    "description": "Fast dependency graph linting for Gradle projects",
+    "packaging": "jar",
+    "javaVersion": "11"
+  },
+  {
+    "gradlePath": ":modulecheck-parsing:android",
+    "group": "com.rickbusarow.modulecheck",
+    "artifactId": "modulecheck-parsing-core",
+    "description": "Fast dependency graph linting for Gradle projects",
+    "packaging": "jar",
+    "javaVersion": "11"
+  },
+  {
+    "gradlePath": ":modulecheck-parsing:groovy-antlr",
+    "group": "com.rickbusarow.modulecheck",
+    "artifactId": "modulecheck-parsing-groovy-antlr",
+    "description": "Fast dependency graph linting for Gradle projects",
+    "packaging": "jar",
+    "javaVersion": "11"
+  },
+  {
+    "gradlePath": ":modulecheck-parsing:java",
+    "group": "com.rickbusarow.modulecheck",
+    "artifactId": "modulecheck-parsing-java",
+    "description": "Fast dependency graph linting for Gradle projects",
+    "packaging": "jar",
+    "javaVersion": "11"
+  },
+  {
+    "gradlePath": ":modulecheck-parsing:psi",
+    "group": "com.rickbusarow.modulecheck",
+    "artifactId": "modulecheck-parsing-psi",
+    "description": "Fast dependency graph linting for Gradle projects",
+    "packaging": "jar",
+    "javaVersion": "11"
+  },
+  {
+    "gradlePath": ":modulecheck-parsing:wiring",
+    "group": "com.rickbusarow.modulecheck",
+    "artifactId": "modulecheck-parsing-wiring",
+    "description": "Fast dependency graph linting for Gradle projects",
+    "packaging": "jar",
+    "javaVersion": "11"
+  },
+  {
+    "gradlePath": ":modulecheck-project:api",
+    "group": "com.rickbusarow.modulecheck",
+    "artifactId": "modulecheck-project-api",
+    "description": "Fast dependency graph linting for Gradle projects",
+    "packaging": "jar",
+    "javaVersion": "11"
+  },
+  {
+    "gradlePath": ":modulecheck-project:impl",
+    "group": "com.rickbusarow.modulecheck",
+    "artifactId": "modulecheck-project-impl",
+    "description": "Fast dependency graph linting for Gradle projects",
+    "packaging": "jar",
+    "javaVersion": "11"
+  },
+  {
+    "gradlePath": ":modulecheck-project:testing",
+    "group": "com.rickbusarow.modulecheck",
+    "artifactId": "modulecheck-project-testing",
+    "description": "Fast dependency graph linting for Gradle projects",
+    "packaging": "jar",
+    "javaVersion": "11"
+  },
+  {
+    "gradlePath": ":modulecheck-reporting:checkstyle",
+    "group": "com.rickbusarow.modulecheck",
+    "artifactId": "modulecheck-reporting-checkstyle",
+    "description": "Fast dependency graph linting for Gradle projects",
+    "packaging": "jar",
+    "javaVersion": "11"
+  },
+  {
+    "gradlePath": ":modulecheck-reporting:console",
+    "group": "com.rickbusarow.modulecheck",
+    "artifactId": "modulecheck-reporting-console",
+    "description": "Fast dependency graph linting for Gradle projects",
+    "packaging": "jar",
+    "javaVersion": "11"
+  },
+  {
+    "gradlePath": ":modulecheck-reporting:graphviz",
+    "group": "com.rickbusarow.modulecheck",
+    "artifactId": "modulecheck-reporting-graphviz",
+    "description": "Fast dependency graph linting for Gradle projects",
+    "packaging": "jar",
+    "javaVersion": "11"
+  },
+  {
+    "gradlePath": ":modulecheck-reporting:sarif",
+    "group": "com.rickbusarow.modulecheck",
+    "artifactId": "modulecheck-reporting-sarif",
+    "description": "Fast dependency graph linting for Gradle projects",
+    "packaging": "jar",
+    "javaVersion": "11"
+  },
+  {
+    "gradlePath": ":modulecheck-rule:api",
+    "group": "com.rickbusarow.modulecheck",
+    "artifactId": "modulecheck-rule-api",
+    "description": "Fast dependency graph linting for Gradle projects",
+    "packaging": "jar",
+    "javaVersion": "11"
+  },
+  {
+    "gradlePath": ":modulecheck-rule:impl",
+    "group": "com.rickbusarow.modulecheck",
+    "artifactId": "modulecheck-rule-impl",
+    "description": "Fast dependency graph linting for Gradle projects",
+    "packaging": "jar",
+    "javaVersion": "11"
+  },
+  {
+    "gradlePath": ":modulecheck-rule:impl-factory",
+    "group": "com.rickbusarow.modulecheck",
+    "artifactId": "modulecheck-rule-impl-factory",
+    "description": "Fast dependency graph linting for Gradle projects",
+    "packaging": "jar",
+    "javaVersion": "11"
+  },
+  {
+    "gradlePath": ":modulecheck-rule:testing",
+    "group": "com.rickbusarow.modulecheck",
+    "artifactId": "modulecheck-rule-testing",
+    "description": "Fast dependency graph linting for Gradle projects",
+    "packaging": "jar",
+    "javaVersion": "11"
+  },
+  {
+    "gradlePath": ":modulecheck-runtime:api",
+    "group": "com.rickbusarow.modulecheck",
+    "artifactId": "modulecheck-runtime-api",
+    "description": "Fast dependency graph linting for Gradle projects",
+    "packaging": "jar",
+    "javaVersion": "11"
+  },
+  {
+    "gradlePath": ":modulecheck-runtime:testing",
+    "group": "com.rickbusarow.modulecheck",
+    "artifactId": "modulecheck-runtime-testing",
+    "description": "Fast dependency graph linting for Gradle projects",
+    "packaging": "jar",
+    "javaVersion": "11"
+  },
+  {
+    "gradlePath": ":modulecheck-utils:cache",
+    "group": "com.rickbusarow.modulecheck",
+    "artifactId": "modulecheck-utils-cache",
+    "description": "Fast dependency graph linting for Gradle projects",
+    "packaging": "jar",
+    "javaVersion": "11"
+  },
+  {
+    "gradlePath": ":modulecheck-utils:coroutines",
+    "group": "com.rickbusarow.modulecheck",
+    "artifactId": "modulecheck-utils-coroutines",
+    "description": "Fast dependency graph linting for Gradle projects",
+    "packaging": "jar",
+    "javaVersion": "11"
+  },
+  {
     "gradlePath": ":modulecheck-utils:lazy",
     "group": "com.rickbusarow.modulecheck",
     "artifactId": "modulecheck-utils-lazy",
     "description": "Fast dependency graph linting for Gradle projects",
     "packaging": "jar",
     "javaVersion": "11"
->>>>>>> d2daa157
   },
   {
     "gradlePath": ":modulecheck-utils:stdlib",
@@ -281,29 +272,20 @@
     "javaVersion": "11"
   },
   {
-<<<<<<< HEAD
-    "gradlePath" : ":modulecheck-gradle:platforms:api",
-    "group" : "com.rickbusarow.modulecheck",
-    "artifactId" : "modulecheck-gradle-platform-api",
-    "description" : "Fast dependency graph linting for Gradle projects",
-    "packaging" : "jar",
-    "javaVersion" : "11"
-=======
     "gradlePath": ":modulecheck-gradle:platforms:api",
     "group": "com.rickbusarow.modulecheck",
     "artifactId": "modulecheck-gradle-platform-api",
     "description": "Fast dependency graph linting for Gradle projects",
     "packaging": "jar",
     "javaVersion": "11"
->>>>>>> d2daa157
-  },
-  {
-    "gradlePath" : ":modulecheck-gradle:platforms:impl",
-    "group" : "com.rickbusarow.modulecheck",
-    "artifactId" : "modulecheck-gradle-platform-impl",
-    "description" : "Fast dependency graph linting for Gradle projects",
-    "packaging" : "jar",
-    "javaVersion" : "11"
+  },
+  {
+    "gradlePath": ":modulecheck-gradle:platforms:impl",
+    "group": "com.rickbusarow.modulecheck",
+    "artifactId": "modulecheck-gradle-platform-impl",
+    "description": "Fast dependency graph linting for Gradle projects",
+    "packaging": "jar",
+    "javaVersion": "11"
   },
   {
     "gradlePath": ":modulecheck-gradle:platforms:internal-android",
@@ -338,30 +320,6 @@
     "javaVersion": "11"
   },
   {
-<<<<<<< HEAD
-    "gradlePath" : ":modulecheck-parsing:element:api",
-    "group" : "com.rickbusarow.modulecheck",
-    "artifactId" : "modulecheck-parsing-element-api",
-    "description" : "Fast dependency graph linting for Gradle projects",
-    "packaging" : "jar",
-    "javaVersion" : "11"
-  },
-  {
-    "gradlePath" : ":modulecheck-parsing:element:impl-kotlin",
-    "group" : "com.rickbusarow.modulecheck",
-    "artifactId" : "modulecheck-parsing-element-kotlin",
-    "description" : "Fast dependency graph linting for Gradle projects",
-    "packaging" : "jar",
-    "javaVersion" : "11"
-  },
-  {
-    "gradlePath" : ":modulecheck-parsing:source:api",
-    "group" : "com.rickbusarow.modulecheck",
-    "artifactId" : "modulecheck-parsing-source-api",
-    "description" : "Fast dependency graph linting for Gradle projects",
-    "packaging" : "jar",
-    "javaVersion" : "11"
-=======
     "gradlePath": ":modulecheck-parsing:kotlin-compiler:api",
     "group": "com.rickbusarow.modulecheck",
     "artifactId": "modulecheck-parsing-kotlin-compiler-api",
@@ -384,78 +342,77 @@
     "description": "Fast dependency graph linting for Gradle projects",
     "packaging": "jar",
     "javaVersion": "11"
->>>>>>> d2daa157
-  },
-  {
-    "gradlePath" : ":modulecheck-parsing:source:testing",
-    "group" : "com.rickbusarow.modulecheck",
-    "artifactId" : "modulecheck-parsing-source-testing",
-    "description" : "Fast dependency graph linting for Gradle projects",
-    "packaging" : "jar",
-    "javaVersion" : "11"
-  },
-  {
-    "gradlePath" : ":modulecheck-reporting:logging:api",
-    "group" : "com.rickbusarow.modulecheck",
-    "artifactId" : "modulecheck-reporting-logging-api",
-    "description" : "Fast dependency graph linting for Gradle projects",
-    "packaging" : "jar",
-    "javaVersion" : "11"
-  },
-  {
-    "gradlePath" : ":modulecheck-reporting:logging:testing",
-    "group" : "com.rickbusarow.modulecheck",
-    "artifactId" : "modulecheck-reporting-logging-testing",
-    "description" : "Fast dependency graph linting for Gradle projects",
-    "packaging" : "jar",
-    "javaVersion" : "11"
-  },
-  {
-    "gradlePath" : ":modulecheck-parsing:gradle:dsl:api",
-    "group" : "com.rickbusarow.modulecheck",
-    "artifactId" : "modulecheck-parsing-gradle-dsl-api",
-    "description" : "Fast dependency graph linting for Gradle projects",
-    "packaging" : "jar",
-    "javaVersion" : "11"
-  },
-  {
-    "gradlePath" : ":modulecheck-parsing:gradle:dsl:internal",
-    "group" : "com.rickbusarow.modulecheck",
-    "artifactId" : "modulecheck-parsing-gradle-dsl-internal",
-    "description" : "Fast dependency graph linting for Gradle projects",
-    "packaging" : "jar",
-    "javaVersion" : "11"
-  },
-  {
-    "gradlePath" : ":modulecheck-parsing:gradle:dsl:precompiled",
-    "group" : "com.rickbusarow.modulecheck",
-    "artifactId" : "modulecheck-parsing-gradle-dsl-precompiled",
-    "description" : "Fast dependency graph linting for Gradle projects",
-    "packaging" : "jar",
-    "javaVersion" : "11"
-  },
-  {
-    "gradlePath" : ":modulecheck-parsing:gradle:dsl:testing",
-    "group" : "com.rickbusarow.modulecheck",
-    "artifactId" : "modulecheck-parsing-gradle-dsl-testing",
-    "description" : "Fast dependency graph linting for Gradle projects",
-    "packaging" : "jar",
-    "javaVersion" : "11"
-  },
-  {
-    "gradlePath" : ":modulecheck-parsing:gradle:model:api",
-    "group" : "com.rickbusarow.modulecheck",
-    "artifactId" : "modulecheck-parsing-gradle-model-api",
-    "description" : "Fast dependency graph linting for Gradle projects",
-    "packaging" : "jar",
-    "javaVersion" : "11"
-  },
-  {
-    "gradlePath" : ":modulecheck-parsing:gradle:model:impl-typesafe",
-    "group" : "com.rickbusarow.modulecheck",
-    "artifactId" : "modulecheck-parsing-gradle-model-impl-typesafe",
-    "description" : "Fast dependency graph linting for Gradle projects",
-    "packaging" : "jar",
-    "javaVersion" : "11"
+  },
+  {
+    "gradlePath": ":modulecheck-parsing:source:testing",
+    "group": "com.rickbusarow.modulecheck",
+    "artifactId": "modulecheck-parsing-source-testing",
+    "description": "Fast dependency graph linting for Gradle projects",
+    "packaging": "jar",
+    "javaVersion": "11"
+  },
+  {
+    "gradlePath": ":modulecheck-reporting:logging:api",
+    "group": "com.rickbusarow.modulecheck",
+    "artifactId": "modulecheck-reporting-logging-api",
+    "description": "Fast dependency graph linting for Gradle projects",
+    "packaging": "jar",
+    "javaVersion": "11"
+  },
+  {
+    "gradlePath": ":modulecheck-reporting:logging:testing",
+    "group": "com.rickbusarow.modulecheck",
+    "artifactId": "modulecheck-reporting-logging-testing",
+    "description": "Fast dependency graph linting for Gradle projects",
+    "packaging": "jar",
+    "javaVersion": "11"
+  },
+  {
+    "gradlePath": ":modulecheck-parsing:gradle:dsl:api",
+    "group": "com.rickbusarow.modulecheck",
+    "artifactId": "modulecheck-parsing-gradle-dsl-api",
+    "description": "Fast dependency graph linting for Gradle projects",
+    "packaging": "jar",
+    "javaVersion": "11"
+  },
+  {
+    "gradlePath": ":modulecheck-parsing:gradle:dsl:internal",
+    "group": "com.rickbusarow.modulecheck",
+    "artifactId": "modulecheck-parsing-gradle-dsl-internal",
+    "description": "Fast dependency graph linting for Gradle projects",
+    "packaging": "jar",
+    "javaVersion": "11"
+  },
+  {
+    "gradlePath": ":modulecheck-parsing:gradle:dsl:precompiled",
+    "group": "com.rickbusarow.modulecheck",
+    "artifactId": "modulecheck-parsing-gradle-dsl-precompiled",
+    "description": "Fast dependency graph linting for Gradle projects",
+    "packaging": "jar",
+    "javaVersion": "11"
+  },
+  {
+    "gradlePath": ":modulecheck-parsing:gradle:dsl:testing",
+    "group": "com.rickbusarow.modulecheck",
+    "artifactId": "modulecheck-parsing-gradle-dsl-testing",
+    "description": "Fast dependency graph linting for Gradle projects",
+    "packaging": "jar",
+    "javaVersion": "11"
+  },
+  {
+    "gradlePath": ":modulecheck-parsing:gradle:model:api",
+    "group": "com.rickbusarow.modulecheck",
+    "artifactId": "modulecheck-parsing-gradle-model-api",
+    "description": "Fast dependency graph linting for Gradle projects",
+    "packaging": "jar",
+    "javaVersion": "11"
+  },
+  {
+    "gradlePath": ":modulecheck-parsing:gradle:model:impl-typesafe",
+    "group": "com.rickbusarow.modulecheck",
+    "artifactId": "modulecheck-parsing-gradle-model-impl-typesafe",
+    "description": "Fast dependency graph linting for Gradle projects",
+    "packaging": "jar",
+    "javaVersion": "11"
   }
 ]