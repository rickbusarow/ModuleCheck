--- conflicted
+++ resolved
@@ -318,18 +318,11 @@
     "description": "Fast dependency graph linting for Gradle projects",
     "packaging": "jar",
     "javaVersion": "11"
-<<<<<<< HEAD
   },
   {
     "gradlePath": ":modulecheck-model:dependency:impl",
     "group": "com.rickbusarow.modulecheck",
     "artifactId": "modulecheck-model-dependency-impl",
-=======
-  },
-  {
-    "gradlePath": ":modulecheck-model:dependency:impl",
-    "group": "com.rickbusarow.modulecheck",
-    "artifactId": "modulecheck-model-dependency-impl",
     "description": "Fast dependency graph linting for Gradle projects",
     "packaging": "jar",
     "javaVersion": "11"
@@ -354,63 +347,11 @@
     "gradlePath": ":modulecheck-parsing:kotlin-compiler:impl",
     "group": "com.rickbusarow.modulecheck",
     "artifactId": "modulecheck-parsing-kotlin-compiler-impl",
->>>>>>> 97cbaa2c
-    "description": "Fast dependency graph linting for Gradle projects",
-    "packaging": "jar",
-    "javaVersion": "11"
-  },
-  {
-<<<<<<< HEAD
-    "gradlePath": ":modulecheck-model:sourceset:api",
-    "group": "com.rickbusarow.modulecheck",
-    "artifactId": "modulecheck-model-sourceset-api",
-    "description": "Fast dependency graph linting for Gradle projects",
-    "packaging": "jar",
-    "javaVersion": "11"
-  },
-  {
-    "gradlePath": ":modulecheck-parsing:element:api",
-    "group": "com.rickbusarow.modulecheck",
-    "artifactId": "modulecheck-parsing-element-api",
-    "description": "Fast dependency graph linting for Gradle projects",
-    "packaging": "jar",
-    "javaVersion": "11"
-  },
-  {
-    "gradlePath": ":modulecheck-parsing:element:impl-kotlin",
-    "group": "com.rickbusarow.modulecheck",
-    "artifactId": "modulecheck-parsing-element-kotlin",
-    "description": "Fast dependency graph linting for Gradle projects",
-    "packaging": "jar",
-    "javaVersion": "11"
-  },
-  {
-    "gradlePath": ":modulecheck-parsing:element:impl-resolve",
-    "group": "com.rickbusarow.modulecheck",
-    "artifactId": "modulecheck-parsing-element-impl-resolve",
-    "description": "Fast dependency graph linting for Gradle projects",
-    "packaging": "jar",
-    "javaVersion": "11"
-  },
-  {
-    "gradlePath": ":modulecheck-parsing:kotlin-compiler:api",
-    "group": "com.rickbusarow.modulecheck",
-    "artifactId": "modulecheck-parsing-kotlin-compiler-api",
-    "description": "Fast dependency graph linting for Gradle projects",
-    "packaging": "jar",
-    "javaVersion": "11"
-  },
-  {
-    "gradlePath": ":modulecheck-parsing:kotlin-compiler:impl",
-    "group": "com.rickbusarow.modulecheck",
-    "artifactId": "modulecheck-parsing-kotlin-compiler-impl",
-    "description": "Fast dependency graph linting for Gradle projects",
-    "packaging": "jar",
-    "javaVersion": "11"
-  },
-  {
-=======
->>>>>>> 97cbaa2c
+    "description": "Fast dependency graph linting for Gradle projects",
+    "packaging": "jar",
+    "javaVersion": "11"
+  },
+  {
     "gradlePath": ":modulecheck-parsing:source:api",
     "group": "com.rickbusarow.modulecheck",
     "artifactId": "modulecheck-parsing-source-api",
