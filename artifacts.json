[
  {
    "gradlePath": ":modulecheck-api",
    "group": "com.rickbusarow.modulecheck",
    "artifactId": "modulecheck-api",
    "description": "Fast dependency graph linting for Gradle projects",
    "packaging": "jar",
    "javaVersion": "11"
  },
  {
    "gradlePath": ":modulecheck-core",
    "group": "com.rickbusarow.modulecheck",
    "artifactId": "modulecheck-core",
    "description": "Fast dependency graph linting for Gradle projects",
    "packaging": "jar",
    "javaVersion": "11"
  },
  {
    "gradlePath": ":modulecheck-dagger",
    "group": "com.rickbusarow.modulecheck",
    "artifactId": "modulecheck-dagger",
    "description": "Fast dependency graph linting for Gradle projects",
    "packaging": "jar",
    "javaVersion": "11"
  },
  {
    "gradlePath": ":modulecheck-config:api",
    "group": "com.rickbusarow.modulecheck",
    "artifactId": "modulecheck-config-api",
    "description": "Fast dependency graph linting for Gradle projects",
    "packaging": "jar",
    "javaVersion": "11"
  },
  {
    "gradlePath": ":modulecheck-config:fake",
    "group": "com.rickbusarow.modulecheck",
    "artifactId": "modulecheck-config-fake",
    "description": "Fast dependency graph linting for Gradle projects",
    "packaging": "jar",
    "javaVersion": "11"
  },
  {
    "gradlePath": ":modulecheck-config:impl",
    "group": "com.rickbusarow.modulecheck",
    "artifactId": "modulecheck-config-impl",
    "description": "Fast dependency graph linting for Gradle projects",
    "packaging": "jar",
    "javaVersion": "11"
  },
  {
    "gradlePath": ":modulecheck-finding:api",
    "group": "com.rickbusarow.modulecheck",
    "artifactId": "modulecheck-finding-api",
    "description": "Fast dependency graph linting for Gradle projects",
    "packaging": "jar",
    "javaVersion": "11"
  },
  {
    "gradlePath": ":modulecheck-finding:impl",
    "group": "com.rickbusarow.modulecheck",
    "artifactId": "modulecheck-finding-impl",
    "description": "Fast dependency graph linting for Gradle projects",
    "packaging": "jar",
    "javaVersion": "11"
  },
  {
    "gradlePath": ":modulecheck-finding:impl-android",
    "group": "com.rickbusarow.modulecheck",
    "artifactId": "modulecheck-finding-impl-android",
    "description": "Fast dependency graph linting for Gradle projects",
    "packaging": "jar",
    "javaVersion": "11"
  },
  {
    "gradlePath": ":modulecheck-finding:impl-sort",
    "group": "com.rickbusarow.modulecheck",
    "artifactId": "modulecheck-finding-impl-sort",
    "description": "Fast dependency graph linting for Gradle projects",
    "packaging": "jar",
    "javaVersion": "11"
  },
  {
    "gradlePath": ":modulecheck-finding:name",
    "group": "com.rickbusarow.modulecheck",
    "artifactId": "modulecheck-finding-name",
    "description": "Fast dependency graph linting for Gradle projects",
    "packaging": "jar",
    "javaVersion": "11"
  },
  {
    "gradlePath": ":modulecheck-parsing:android",
    "group": "com.rickbusarow.modulecheck",
    "artifactId": "modulecheck-parsing-core",
    "description": "Fast dependency graph linting for Gradle projects",
    "packaging": "jar",
    "javaVersion": "11"
  },
  {
    "gradlePath": ":modulecheck-parsing:groovy-antlr",
    "group": "com.rickbusarow.modulecheck",
    "artifactId": "modulecheck-parsing-groovy-antlr",
    "description": "Fast dependency graph linting for Gradle projects",
    "packaging": "jar",
    "javaVersion": "11"
  },
  {
    "gradlePath": ":modulecheck-parsing:java",
    "group": "com.rickbusarow.modulecheck",
    "artifactId": "modulecheck-parsing-java",
    "description": "Fast dependency graph linting for Gradle projects",
    "packaging": "jar",
    "javaVersion": "11"
  },
  {
    "gradlePath": ":modulecheck-parsing:psi",
    "group": "com.rickbusarow.modulecheck",
    "artifactId": "modulecheck-parsing-psi",
    "description": "Fast dependency graph linting for Gradle projects",
    "packaging": "jar",
    "javaVersion": "11"
  },
  {
    "gradlePath": ":modulecheck-parsing:wiring",
    "group": "com.rickbusarow.modulecheck",
    "artifactId": "modulecheck-parsing-wiring",
    "description": "Fast dependency graph linting for Gradle projects",
    "packaging": "jar",
    "javaVersion": "11"
  },
  {
    "gradlePath": ":modulecheck-project:api",
    "group": "com.rickbusarow.modulecheck",
    "artifactId": "modulecheck-project-api",
    "description": "Fast dependency graph linting for Gradle projects",
    "packaging": "jar",
    "javaVersion": "11"
  },
  {
    "gradlePath": ":modulecheck-project:impl",
    "group": "com.rickbusarow.modulecheck",
    "artifactId": "modulecheck-project-impl",
    "description": "Fast dependency graph linting for Gradle projects",
    "packaging": "jar",
    "javaVersion": "11"
  },
  {
    "gradlePath": ":modulecheck-project:testing",
    "group": "com.rickbusarow.modulecheck",
    "artifactId": "modulecheck-project-testing",
    "description": "Fast dependency graph linting for Gradle projects",
    "packaging": "jar",
    "javaVersion": "11"
  },
  {
    "gradlePath": ":modulecheck-project-generation:api",
    "group": "com.rickbusarow.modulecheck",
    "artifactId": "modulecheck-project-generation-api",
    "description": "Fast dependency graph linting for Gradle projects",
    "packaging": "jar",
    "javaVersion": "11"
  },
  {
    "gradlePath": ":modulecheck-reporting:checkstyle",
    "group": "com.rickbusarow.modulecheck",
    "artifactId": "modulecheck-reporting-checkstyle",
    "description": "Fast dependency graph linting for Gradle projects",
    "packaging": "jar",
    "javaVersion": "11"
  },
  {
    "gradlePath": ":modulecheck-reporting:console",
    "group": "com.rickbusarow.modulecheck",
    "artifactId": "modulecheck-reporting-console",
    "description": "Fast dependency graph linting for Gradle projects",
    "packaging": "jar",
    "javaVersion": "11"
  },
  {
    "gradlePath": ":modulecheck-reporting:graphviz",
    "group": "com.rickbusarow.modulecheck",
    "artifactId": "modulecheck-reporting-graphviz",
    "description": "Fast dependency graph linting for Gradle projects",
    "packaging": "jar",
    "javaVersion": "11"
  },
  {
    "gradlePath": ":modulecheck-reporting:sarif",
    "group": "com.rickbusarow.modulecheck",
    "artifactId": "modulecheck-reporting-sarif",
    "description": "Fast dependency graph linting for Gradle projects",
    "packaging": "jar",
    "javaVersion": "11"
  },
  {
    "gradlePath": ":modulecheck-rule:api",
    "group": "com.rickbusarow.modulecheck",
    "artifactId": "modulecheck-rule-api",
    "description": "Fast dependency graph linting for Gradle projects",
    "packaging": "jar",
    "javaVersion": "11"
  },
  {
    "gradlePath": ":modulecheck-rule:impl",
    "group": "com.rickbusarow.modulecheck",
    "artifactId": "modulecheck-rule-impl",
    "description": "Fast dependency graph linting for Gradle projects",
    "packaging": "jar",
    "javaVersion": "11"
  },
  {
    "gradlePath": ":modulecheck-rule:impl-factory",
    "group": "com.rickbusarow.modulecheck",
    "artifactId": "modulecheck-rule-impl-factory",
    "description": "Fast dependency graph linting for Gradle projects",
    "packaging": "jar",
    "javaVersion": "11"
  },
  {
    "gradlePath": ":modulecheck-rule:testing",
    "group": "com.rickbusarow.modulecheck",
    "artifactId": "modulecheck-rule-testing",
    "description": "Fast dependency graph linting for Gradle projects",
    "packaging": "jar",
    "javaVersion": "11"
  },
  {
    "gradlePath": ":modulecheck-runtime:api",
    "group": "com.rickbusarow.modulecheck",
    "artifactId": "modulecheck-runtime-api",
    "description": "Fast dependency graph linting for Gradle projects",
    "packaging": "jar",
    "javaVersion": "11"
  },
  {
    "gradlePath": ":modulecheck-runtime:testing",
    "group": "com.rickbusarow.modulecheck",
    "artifactId": "modulecheck-runtime-testing",
    "description": "Fast dependency graph linting for Gradle projects",
    "packaging": "jar",
    "javaVersion": "11"
  },
  {
    "gradlePath": ":modulecheck-utils:cache",
    "group": "com.rickbusarow.modulecheck",
    "artifactId": "modulecheck-utils-cache",
    "description": "Fast dependency graph linting for Gradle projects",
    "packaging": "jar",
    "javaVersion": "11"
  },
  {
    "gradlePath": ":modulecheck-utils:lazy",
    "group": "com.rickbusarow.modulecheck",
    "artifactId": "modulecheck-utils-lazy",
    "description": "Fast dependency graph linting for Gradle projects",
    "packaging": "jar",
    "javaVersion": "11"
  },
  {
    "gradlePath": ":modulecheck-utils:stdlib",
    "group": "com.rickbusarow.modulecheck",
    "artifactId": "modulecheck-utils-stdlib",
    "description": "Fast dependency graph linting for Gradle projects",
    "packaging": "jar",
    "javaVersion": "11"
  },
  {
    "gradlePath": ":modulecheck-utils:trace",
    "group": "com.rickbusarow.modulecheck",
    "artifactId": "modulecheck-utils-trace",
    "description": "Fast dependency graph linting for Gradle projects",
    "packaging": "jar",
    "javaVersion": "11"
  },
  {
    "gradlePath": ":modulecheck-utils:trace-testing",
    "group": "com.rickbusarow.modulecheck",
    "artifactId": "modulecheck-utils-trace-testing",
    "description": "Fast dependency graph linting for Gradle projects",
    "packaging": "jar",
    "javaVersion": "11"
  },
  {
    "gradlePath": ":modulecheck-gradle:platforms:api",
    "group": "com.rickbusarow.modulecheck",
    "artifactId": "modulecheck-gradle-platform-api",
    "description": "Fast dependency graph linting for Gradle projects",
    "packaging": "jar",
    "javaVersion": "11"
  },
  {
    "gradlePath": ":modulecheck-gradle:platforms:impl",
    "group": "com.rickbusarow.modulecheck",
    "artifactId": "modulecheck-gradle-platform-impl",
    "description": "Fast dependency graph linting for Gradle projects",
    "packaging": "jar",
    "javaVersion": "11"
  },
  {
    "gradlePath": ":modulecheck-gradle:platforms:internal-android",
    "group": "com.rickbusarow.modulecheck",
    "artifactId": "modulecheck-gradle-platform-internal-android",
    "description": "Fast dependency graph linting for Gradle projects",
    "packaging": "jar",
    "javaVersion": "11"
  },
  {
    "gradlePath": ":modulecheck-gradle:platforms:internal-jvm",
    "group": "com.rickbusarow.modulecheck",
    "artifactId": "modulecheck-gradle-platform-internal-jvm",
    "description": "Fast dependency graph linting for Gradle projects",
    "packaging": "jar",
    "javaVersion": "11"
  },
  {
    "gradlePath": ":modulecheck-model:dependency:api",
    "group": "com.rickbusarow.modulecheck",
    "artifactId": "modulecheck-model-dependency-api",
    "description": "Fast dependency graph linting for Gradle projects",
    "packaging": "jar",
    "javaVersion": "11"
  },
  {
    "gradlePath": ":modulecheck-model:dependency:impl",
    "group": "com.rickbusarow.modulecheck",
    "artifactId": "modulecheck-model-dependency-impl",
    "description": "Fast dependency graph linting for Gradle projects",
    "packaging": "jar",
    "javaVersion": "11"
  },
  {
<<<<<<< HEAD
    "gradlePath": ":modulecheck-parsing:element:api",
    "group": "com.rickbusarow.modulecheck",
    "artifactId": "modulecheck-parsing-element-api",
    "description": "Fast dependency graph linting for Gradle projects",
    "packaging": "jar",
    "javaVersion": "11"
  },
  {
    "gradlePath": ":modulecheck-parsing:element:impl-kotlin",
    "group": "com.rickbusarow.modulecheck",
    "artifactId": "modulecheck-parsing-element-kotlin",
    "description": "Fast dependency graph linting for Gradle projects",
    "packaging": "jar",
    "javaVersion": "11"
  },
  {
    "gradlePath": ":modulecheck-parsing:element:impl-resolve",
    "group": "com.rickbusarow.modulecheck",
    "artifactId": "modulecheck-parsing-element-api",
=======
    "gradlePath": ":modulecheck-model:sourceset:api",
    "group": "com.rickbusarow.modulecheck",
    "artifactId": "modulecheck-model-sourceset-api",
>>>>>>> 69d6815a
    "description": "Fast dependency graph linting for Gradle projects",
    "packaging": "jar",
    "javaVersion": "11"
  },
  {
    "gradlePath": ":modulecheck-parsing:kotlin-compiler:api",
    "group": "com.rickbusarow.modulecheck",
    "artifactId": "modulecheck-parsing-kotlin-compiler-api",
    "description": "Fast dependency graph linting for Gradle projects",
    "packaging": "jar",
    "javaVersion": "11"
  },
  {
    "gradlePath": ":modulecheck-parsing:kotlin-compiler:impl",
    "group": "com.rickbusarow.modulecheck",
    "artifactId": "modulecheck-parsing-kotlin-compiler-impl",
    "description": "Fast dependency graph linting for Gradle projects",
    "packaging": "jar",
    "javaVersion": "11"
  },
  {
    "gradlePath": ":modulecheck-parsing:source:api",
    "group": "com.rickbusarow.modulecheck",
    "artifactId": "modulecheck-parsing-source-api",
    "description": "Fast dependency graph linting for Gradle projects",
    "packaging": "jar",
    "javaVersion": "11"
  },
  {
    "gradlePath": ":modulecheck-parsing:source:testing",
    "group": "com.rickbusarow.modulecheck",
    "artifactId": "modulecheck-parsing-source-testing",
    "description": "Fast dependency graph linting for Gradle projects",
    "packaging": "jar",
    "javaVersion": "11"
  },
  {
    "gradlePath": ":modulecheck-reporting:logging:api",
    "group": "com.rickbusarow.modulecheck",
    "artifactId": "modulecheck-reporting-logging-api",
    "description": "Fast dependency graph linting for Gradle projects",
    "packaging": "jar",
    "javaVersion": "11"
  },
  {
    "gradlePath": ":modulecheck-reporting:logging:testing",
    "group": "com.rickbusarow.modulecheck",
    "artifactId": "modulecheck-reporting-logging-testing",
    "description": "Fast dependency graph linting for Gradle projects",
    "packaging": "jar",
    "javaVersion": "11"
  },
  {
    "gradlePath": ":modulecheck-utils:coroutines:api",
    "group": "com.rickbusarow.modulecheck",
    "artifactId": "modulecheck-utils-coroutines-api",
    "description": "Fast dependency graph linting for Gradle projects",
    "packaging": "jar",
    "javaVersion": "11"
  },
  {
    "gradlePath": ":modulecheck-utils:coroutines:impl",
    "group": "com.rickbusarow.modulecheck",
    "artifactId": "modulecheck-utils-coroutines-impl",
    "description": "Fast dependency graph linting for Gradle projects",
    "packaging": "jar",
    "javaVersion": "11"
  },
  {
    "gradlePath": ":modulecheck-parsing:gradle:dsl:api",
    "group": "com.rickbusarow.modulecheck",
    "artifactId": "modulecheck-parsing-gradle-dsl-api",
    "description": "Fast dependency graph linting for Gradle projects",
    "packaging": "jar",
    "javaVersion": "11"
  },
  {
    "gradlePath": ":modulecheck-parsing:gradle:dsl:internal",
    "group": "com.rickbusarow.modulecheck",
    "artifactId": "modulecheck-parsing-gradle-dsl-internal",
    "description": "Fast dependency graph linting for Gradle projects",
    "packaging": "jar",
    "javaVersion": "11"
  },
  {
    "gradlePath": ":modulecheck-parsing:gradle:dsl:precompiled",
    "group": "com.rickbusarow.modulecheck",
    "artifactId": "modulecheck-parsing-gradle-dsl-precompiled",
    "description": "Fast dependency graph linting for Gradle projects",
    "packaging": "jar",
    "javaVersion": "11"
  },
  {
    "gradlePath": ":modulecheck-parsing:gradle:dsl:testing",
    "group": "com.rickbusarow.modulecheck",
    "artifactId": "modulecheck-parsing-gradle-dsl-testing",
    "description": "Fast dependency graph linting for Gradle projects",
    "packaging": "jar",
    "javaVersion": "11"
  },
  {
    "gradlePath": ":modulecheck-parsing:gradle:model:api",
    "group": "com.rickbusarow.modulecheck",
    "artifactId": "modulecheck-parsing-gradle-model-api",
    "description": "Fast dependency graph linting for Gradle projects",
    "packaging": "jar",
    "javaVersion": "11"
  },
  {
    "gradlePath": ":modulecheck-parsing:gradle:model:impl-typesafe",
    "group": "com.rickbusarow.modulecheck",
    "artifactId": "modulecheck-parsing-gradle-model-impl-typesafe",
    "description": "Fast dependency graph linting for Gradle projects",
    "packaging": "jar",
    "javaVersion": "11"
  }
]<|MERGE_RESOLUTION|>--- conflicted
+++ resolved
@@ -328,31 +328,9 @@
     "javaVersion": "11"
   },
   {
-<<<<<<< HEAD
-    "gradlePath": ":modulecheck-parsing:element:api",
-    "group": "com.rickbusarow.modulecheck",
-    "artifactId": "modulecheck-parsing-element-api",
-    "description": "Fast dependency graph linting for Gradle projects",
-    "packaging": "jar",
-    "javaVersion": "11"
-  },
-  {
-    "gradlePath": ":modulecheck-parsing:element:impl-kotlin",
-    "group": "com.rickbusarow.modulecheck",
-    "artifactId": "modulecheck-parsing-element-kotlin",
-    "description": "Fast dependency graph linting for Gradle projects",
-    "packaging": "jar",
-    "javaVersion": "11"
-  },
-  {
-    "gradlePath": ":modulecheck-parsing:element:impl-resolve",
-    "group": "com.rickbusarow.modulecheck",
-    "artifactId": "modulecheck-parsing-element-api",
-=======
     "gradlePath": ":modulecheck-model:sourceset:api",
     "group": "com.rickbusarow.modulecheck",
     "artifactId": "modulecheck-model-sourceset-api",
->>>>>>> 69d6815a
     "description": "Fast dependency graph linting for Gradle projects",
     "packaging": "jar",
     "javaVersion": "11"
