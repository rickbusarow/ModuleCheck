/*
 * Copyright (C) 2021-2022 Rick Busarow
 * Licensed under the Apache License, Version 2.0 (the "License");
 * you may not use this file except in compliance with the License.
 * You may obtain a copy of the License at
 *
 *      http://www.apache.org/licenses/LICENSE-2.0
 *
 * Unless required by applicable law or agreed to in writing, software
 * distributed under the License is distributed on an "AS IS" BASIS,
 * WITHOUT WARRANTIES OR CONDITIONS OF ANY KIND, either express or implied.
 * See the License for the specific language governing permissions and
 * limitations under the License.
 */

package modulecheck.api.context

import kotlinx.coroutines.flow.toList
import modulecheck.api.context.Declarations.DeclarationsKey.ALL
import modulecheck.api.context.Declarations.DeclarationsKey.Parameterized
import modulecheck.model.dependency.ProjectDependency
import modulecheck.model.dependency.nonTestSourceSetName
import modulecheck.model.dependency.withUpstream
import modulecheck.model.sourceset.SourceSetName
import modulecheck.parsing.source.DeclaredName
import modulecheck.parsing.source.PackageName
import modulecheck.project.McProject
import modulecheck.project.ProjectCache
import modulecheck.project.ProjectContext
import modulecheck.project.isAndroid
import modulecheck.utils.cache.SafeCache
import modulecheck.utils.lazy.LazySet
import modulecheck.utils.lazy.LazySet.DataSource
import modulecheck.utils.lazy.LazySetComponent
import modulecheck.utils.lazy.asDataSource
import modulecheck.utils.lazy.dataSource
import modulecheck.utils.lazy.dataSourceOf
import modulecheck.utils.lazy.lazySet
import modulecheck.utils.letIf

class Declarations private constructor(
  private val delegate: SafeCache<DeclarationsKey, LazySet<DeclaredName>>,
  private val project: McProject
) : ProjectContext.Element {

  override val key: ProjectContext.Key<Declarations>
    get() = Key

  // Allow for caching full hierarchies of declarations in a single `LazySet`.
  // Without this, a full-hierarchy LazySet needs to be rebuilt from cached elements for every
  // `mustBeApi` or `all` query, and that turns out to be very expensive.
  private sealed interface DeclarationsKey {
    object ALL : DeclarationsKey
    data class Parameterized(
      val sourceSetName: SourceSetName,
      val includeUpstream: Boolean,
      val packageNameOrNull: PackageName?
    ) : DeclarationsKey
  }

  suspend fun all(): LazySet<DeclaredName> {
    return delegate.getOrPut(ALL) {
      project.sourceSets
        .keys
        .map { project.declarations().get(it, includeUpstream = false, packageNameOrNull = null) }
        .let { lazySet(it) }
    }
  }

  suspend fun get(
    sourceSetName: SourceSetName,
    includeUpstream: Boolean,
    packageNameOrNull: PackageName? = null
  ): LazySet<DeclaredName> {
<<<<<<< HEAD
    val key = Parameterized(sourceSetName, includeUpstream, packageNameOrNull)
=======
    val key = if (includeUpstream) {
      WithUpstream(sourceSetName)
    } else {
      WithoutUpstream(sourceSetName)
    }
>>>>>>> 4ac3218a
    return delegate.getOrPut(key) {
      val components = mutableListOf<LazySetComponent<DeclaredName>>()

      val sourceSetSeed = if (includeUpstream) {
        sourceSetName.withUpstream(project)
          .filterNot { it == SourceSetName.TEST_FIXTURES }
          .forEach { sourceSetOrUpstream ->
            components.add(get(sourceSetOrUpstream, includeUpstream = false))
          }
      } else {

      sourceSetSeed.forEach { sourceSetOrUpstream ->

        project.jvmFilesForSourceSetName(sourceSetName)
          .toList()
          .letIf(packageNameOrNull != null) { files ->
            files.filter { it.packageName == packageNameOrNull }
          }
          .map { dataSource(DataSource.Priority.HIGH) { it.declarations } }
          .let { components.addAll(it) }

        if (rNameOrNull != null) {
          check(project.isAndroid())

          val resources = project.androidResourceDeclaredNamesForSourceSetName(sourceSetName)
            .asDataSource()

          components.add(resources)

          components.add(dataSourceOf(rNameOrNull))

          components.add(
            project.androidDataBindingDeclarationsForSourceSetName(sourceSetName)
          )
        }
      }

      lazySet(components)
    }
  }

  companion object Key : ProjectContext.Key<Declarations> {
    override suspend operator fun invoke(project: McProject): Declarations {
      return Declarations(
        SafeCache(listOf(project.path, Declarations::class)),
        project
      )
    }
  }
}

suspend fun ProjectContext.declarations(): Declarations = get(Declarations)

suspend fun ProjectDependency.declarations(
  projectCache: ProjectCache,
  packageNameOrNull: PackageName? = null
): LazySet<DeclaredName> {
  val project = projectCache.getValue(path)
  if (isTestFixture) {
    return project.declarations()
      .get(
        sourceSetName = SourceSetName.TEST_FIXTURES,
        includeUpstream = false,
        packageNameOrNull = packageNameOrNull
      )
  }

  // If the dependency config is `testImplementation(...)` or `androidTestImplementation(...)`:
  //   If the dependency is an Android module, then it automatically targets the `debug` source.
  //   If the dependency is a Kotlin/Java module, then it automatically targets 'main'.
  //
  // If the dependency is something like `debugImplementation(...)`, the dependency is providing its
  // `debug` source, which in turn provides its upstream `main` source.
  val nonTestSourceSetName = configurationName.toSourceSetName()
    .nonTestSourceSetName(project.sourceSets)

  // If we got something like `debug` as a source set, that just means that the dependent project
  // has a `debug` source set.  If the dependency project has `debug`, that's what it'll provide.
  // If it doesn't have `debug`, it'll just provide `main`.
  val declarationsSourceSetName = nonTestSourceSetName
    .takeIf { project.sourceSets.containsKey(nonTestSourceSetName) }
    ?: SourceSetName.MAIN

  return project.declarations()
    .get(
      sourceSetName = declarationsSourceSetName,
      includeUpstream = true,
      packageNameOrNull = packageNameOrNull
    )
}<|MERGE_RESOLUTION|>--- conflicted
+++ resolved
@@ -72,15 +72,7 @@
     includeUpstream: Boolean,
     packageNameOrNull: PackageName? = null
   ): LazySet<DeclaredName> {
-<<<<<<< HEAD
     val key = Parameterized(sourceSetName, includeUpstream, packageNameOrNull)
-=======
-    val key = if (includeUpstream) {
-      WithUpstream(sourceSetName)
-    } else {
-      WithoutUpstream(sourceSetName)
-    }
->>>>>>> 4ac3218a
     return delegate.getOrPut(key) {
       val components = mutableListOf<LazySetComponent<DeclaredName>>()
 
