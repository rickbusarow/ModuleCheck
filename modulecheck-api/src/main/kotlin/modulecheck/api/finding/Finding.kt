/*
 * Copyright (C) 2021-2022 Rick Busarow
 * Licensed under the Apache License, Version 2.0 (the "License");
 * you may not use this file except in compliance with the License.
 * You may obtain a copy of the License at
 *
 *      http://www.apache.org/licenses/LICENSE-2.0
 *
 * Unless required by applicable law or agreed to in writing, software
 * distributed under the License is distributed on an "AS IS" BASIS,
 * WITHOUT WARRANTIES OR CONDITIONS OF ANY KIND, either express or implied.
 * See the License for the specific language governing permissions and
 * limitations under the License.
 */

package modulecheck.api.finding

import modulecheck.api.finding.Finding.Position
import modulecheck.parsing.gradle.ConfigurationName
import modulecheck.parsing.gradle.Declaration
import modulecheck.parsing.gradle.ProjectPath.StringProjectPath
import modulecheck.project.ConfiguredProjectDependency
import modulecheck.project.McProject
import modulecheck.utils.LazyDeferred
import java.io.File

<<<<<<< HEAD
sealed interface FindingResult {

  val subjectPath: StringProjectPath
  val buildFile: File

  val problemName: String
  val sourceOrNull: String?
  val configurationName: String
  val dependencyIdentifier: String
  val positionOrNull: Position?
  val message: String
  val fixed: Boolean

  val filePathString: String
    get() = "${buildFile.path}: ${positionOrNull?.logString().orEmpty()}"
}

interface HasOldPosition {
  val oldPositionOrNull: LazyDeferred<Position?>
}

interface HasNewPosition {
  val newPositionOrNull: LazyDeferred<Position?>
}

interface Finding {

=======
// sealed interface FindingResult {
//
//   val subjectPath: StringProjectPath
//   val buildFile: File
//
//   val problemName: String
//   val sourceOrNull: String?
//   val configurationName: String
//   val dependencyIdentifier: String
//   val positionOrNull: Position?
//   val message: String
//   val fixed: Boolean
//
//   val filePathString: String
//     get() = "${buildFile.path}: ${positionOrNull?.logString().orEmpty()}"
// }
//
// interface HasOldPosition {
//   val oldPositionOrNull: LazyDeferred<Position?>
// }
//
// interface HasNewPosition {
//   val newPositionOrNull: LazyDeferred<Position?>
// }

interface Finding {


>>>>>>> 909bf1a9
  val subjectProject: McProject
  val subjectPath: StringProjectPath

  val findingName: String

  val message: String
  val buildFile: File

  val dependencyIdentifier: String

<<<<<<< HEAD
=======
  @Deprecated("remove")
  val positionOrNull: LazyDeferred<Position?>

>>>>>>> 909bf1a9
  suspend fun toResult(fixed: Boolean): FindingResult

  data class Position(
    val row: Int,
    val column: Int
  ) : Comparable<Position> {
    fun logString(): String = "($row, $column): "
    override fun compareTo(other: Position): Int {
      return row.compareTo(other.row)
    }
  }

  data class FindingResult(
    val dependentPath: StringProjectPath,
    val problemName: String,
    val sourceOrNull: String?,
    val configurationName: String,
    val dependencyIdentifier: String,
    val positionOrNull: Position?,
    val buildFile: File,
    val message: String,
    val fixed: Boolean
  ) {
    val filePathString: String = "${buildFile.path}: ${positionOrNull?.logString().orEmpty()}"
  }
}

interface FindingWithSource : Finding {
  val source: FindingSource
}

data class FindingSource(
  val buildFile: File,
  val oldPositionOrNull: LazyDeferred<Position?>
)

interface DependencyFinding {

  val declarationOrNull: LazyDeferred<Declaration?>
  val statementTextOrNull: LazyDeferred<String?>
}

interface ConfigurationFinding {

  val configurationName: ConfigurationName
}

interface ProjectDependencyFinding : ConfigurationFinding {
  val dependency: ConfiguredProjectDependency

  override val configurationName: ConfigurationName
}<|MERGE_RESOLUTION|>--- conflicted
+++ resolved
@@ -24,35 +24,6 @@
 import modulecheck.utils.LazyDeferred
 import java.io.File
 
-<<<<<<< HEAD
-sealed interface FindingResult {
-
-  val subjectPath: StringProjectPath
-  val buildFile: File
-
-  val problemName: String
-  val sourceOrNull: String?
-  val configurationName: String
-  val dependencyIdentifier: String
-  val positionOrNull: Position?
-  val message: String
-  val fixed: Boolean
-
-  val filePathString: String
-    get() = "${buildFile.path}: ${positionOrNull?.logString().orEmpty()}"
-}
-
-interface HasOldPosition {
-  val oldPositionOrNull: LazyDeferred<Position?>
-}
-
-interface HasNewPosition {
-  val newPositionOrNull: LazyDeferred<Position?>
-}
-
-interface Finding {
-
-=======
 // sealed interface FindingResult {
 //
 //   val subjectPath: StringProjectPath
@@ -81,7 +52,6 @@
 interface Finding {
 
 
->>>>>>> 909bf1a9
   val subjectProject: McProject
   val subjectPath: StringProjectPath
 
@@ -92,12 +62,9 @@
 
   val dependencyIdentifier: String
 
-<<<<<<< HEAD
-=======
   @Deprecated("remove")
   val positionOrNull: LazyDeferred<Position?>
 
->>>>>>> 909bf1a9
   suspend fun toResult(fixed: Boolean): FindingResult
 
   data class Position(
