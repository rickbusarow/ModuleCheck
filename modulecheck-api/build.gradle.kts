--- conflicted
+++ resolved
@@ -34,12 +34,8 @@
   api(libs.semVer)
 
   api(project(path = ":modulecheck-dagger"))
-<<<<<<< HEAD
   api(project(path = ":modulecheck-parsing:anvil"))
-  api(project(path = ":modulecheck-parsing:core"))
-=======
   api(project(path = ":modulecheck-parsing:android"))
->>>>>>> 2d0fdddd
   api(project(path = ":modulecheck-parsing:gradle"))
   api(project(path = ":modulecheck-parsing:java"))
   api(project(path = ":modulecheck-parsing:psi"))
