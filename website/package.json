--- conflicted
+++ resolved
@@ -12,31 +12,18 @@
     "clear": "docusaurus clear"
   },
   "dependencies": {
-<<<<<<< HEAD
-    "@docusaurus/core": "2.2.0",
-    "@docusaurus/plugin-content-docs": "2.2.0",
-    "@docusaurus/plugin-content-pages": "2.2.0",
-    "@docusaurus/preset-classic": "2.2.0",
-    "@docusaurus/theme-classic": "2.2.0",
-=======
     "@docusaurus/core": "2.3.1",
     "@docusaurus/plugin-content-docs": "2.3.1",
     "@docusaurus/plugin-content-pages": "2.3.1",
     "@docusaurus/preset-classic": "2.3.1",
     "@docusaurus/theme-classic": "2.3.1",
->>>>>>> 97cbaa2c
     "@mdx-js/react": "1.6.22",
     "clsx": "1.2.1",
     "mdx-mermaid": "1.3.2",
     "mermaid": "9.3.0",
     "prism-react-renderer": "1.3.5",
-<<<<<<< HEAD
-    "react": "18.2.0",
-    "react-dom": "18.2.0",
-=======
     "react": "17.0.2",
     "react-dom": "17.0.2",
->>>>>>> 97cbaa2c
     "react-infima": "0.0.1-alpha.4"
   },
   "browserslist": {
