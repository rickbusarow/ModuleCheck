/*
 * Copyright (C) 2021-2023 Rick Busarow
 * Licensed under the Apache License, Version 2.0 (the "License");
 * you may not use this file except in compliance with the License.
 * You may obtain a copy of the License at
 *
 *      http://www.apache.org/licenses/LICENSE-2.0
 *
 * Unless required by applicable law or agreed to in writing, software
 * distributed under the License is distributed on an "AS IS" BASIS,
 * WITHOUT WARRANTIES OR CONDITIONS OF ANY KIND, either express or implied.
 * See the License for the specific language governing permissions and
 * limitations under the License.
 */

package modulecheck.gradle

<<<<<<< HEAD
import modulecheck.config.CodeGeneratorBinding
import modulecheck.config.internal.defaultCodeGeneratorBindings
import modulecheck.gradle.internal.BuildProperties
import modulecheck.gradle.internal.TestBuildProperties
import modulecheck.parsing.kotlin.compiler.impl.DependencyModuleDescriptorAccess
=======
>>>>>>> 4a549ac9
import modulecheck.project.ProjectCache
import modulecheck.testing.BaseTest
import modulecheck.testing.TestEnvironmentParams
import modulecheck.testing.TestVersions
import modulecheck.testing.VersionsFactoryTest
import modulecheck.utils.remove
import org.junit.jupiter.api.parallel.Execution
import org.junit.jupiter.api.parallel.ExecutionMode.SAME_THREAD
import org.junit.jupiter.api.parallel.ResourceLock
import java.lang.StackWalker.StackFrame

@Suppress("UnnecessaryAbstractClass")
@ResourceLock("Gradle")
@Execution(SAME_THREAD)
abstract class BaseGradleTest :
<<<<<<< HEAD
  BaseTest(),
  ProjectCollector,
  DynamicTests,
  VersionsFactoryTest {

  private var testVersions: TestVersions by lazyVar { defaultTestVersions() }

  val kotlinVersion get() = testVersions.kotlin
  val agpVersion get() = testVersions.agp
  val gradleVersion get() = testVersions.gradle
  val anvilVersion get() = testVersions.anvil

  val testKitDir: File get() = File(TestBuildProperties.testKitDir)

  override val projectCache: ProjectCache by resets { ProjectCache() }
  override val dependencyModuleDescriptorAccess: DependencyModuleDescriptorAccess by resets {
    DependencyModuleDescriptorAccess(projectCache)
  }

  override val root: File
    get() = testProjectDir

  @Suppress("VariableNaming")
  val DEFAULT_BUILD_FILE by resets {
    """
    buildscript {
      dependencies {
        classpath("com.android.tools.build:gradle:$agpVersion")
        classpath("org.jetbrains.kotlin:kotlin-gradle-plugin:$kotlinVersion")
      }
    }

    plugins {
      id("com.rickbusarow.module-check")
    }
    """.trimIndent()
  }

  val rootBuild by resets {
    root.child("build.gradle.kts")
      .createSafely(DEFAULT_BUILD_FILE)
  }

  @Suppress("VariableNaming")
  val DEFAULT_SETTINGS_FILE by resets {
    """
    rootProject.name = "root"

    pluginManagement {
      repositories {
        gradlePluginPortal()
        mavenCentral()
        mavenLocal()
        google()
      }
      resolutionStrategy {
        eachPlugin {
          if (requested.id.id.startsWith("com.android")) {
            useVersion("$agpVersion")
          }
          if (requested.id.id == "com.rickbusarow.module-check") {
            useVersion("${BuildProperties.version}")
          }
          if (requested.id.id.startsWith("org.jetbrains.kotlin")) {
            useVersion("$kotlinVersion")
          }
          if (requested.id.id == "com.squareup.anvil") {
            useVersion("$anvilVersion")
          }
        }
      }
    }
    dependencyResolutionManagement {
      @Suppress("UnstableApiUsage")
      repositories {
        mavenCentral()
        mavenLocal()
        google()
      }
    }
    """.trimIndent()
  }

  override val codeGeneratorBindings: List<CodeGeneratorBinding> = defaultCodeGeneratorBindings()

  val rootSettings by resets {
    root.child("settings.gradle.kts")
      .createSafely(
        DEFAULT_SETTINGS_FILE
=======
  BaseTest<GradleTestEnvironment>(),
  VersionsFactoryTest<GradleTestEnvironment> {

  override fun newTestEnvironment(params: TestEnvironmentParams): GradleTestEnvironment {

    return when (params) {
      is GradleTestEnvironmentParams -> GradleTestEnvironment(params)
      else -> GradleTestEnvironment(
        GradleTestEnvironmentParams(
          testVersions = defaultTestVersions(),
          projectCache = ProjectCache(),
          testStackFrame = params.testStackFrame,
          testVariantNames = params.testVariantNames
        )
>>>>>>> 4a549ac9
      )
    }
  }

<<<<<<< HEAD
  val rootProject by resets {
    rootBuild
    rootSettings
    root
  }

  val gradleRunner: GradleRunner by resets {
    GradleRunner.create()
      .forwardOutput()
      .withGradleVersion(gradleVersion)
      .withTestKitDir(testKitDir)
      // .withPluginClasspath()
      .withDebug(true)
      .withProjectDir(testProjectDir)
  }

  @BeforeEach
  fun beforeEach() {
    testProjectDir.deleteRecursively()
    testVersions = defaultTestVersions()
  }

  // Make sure that every project in the cache is also added to the root project's settings file
  private fun addIncludes() {
    val includes = projectCache.values.map { it.projectPath.value }
      .joinToString(separator = "\n", prefix = "\n", postfix = "\n") { "include(\"$it\")" }
    rootSettings.appendText(includes)
  }

  fun build(
    vararg tasks: String,
    withPluginClasspath: Boolean,
    stacktrace: Boolean
  ): BuildResult {
    rootProject
    addIncludes()
    return gradleRunner
      .letIf(withPluginClasspath) { it.withPluginClasspath() }
      .withArguments(tasks.toList().letIf(stacktrace) { it + "--stacktrace" })
      .build()
  }

  fun shouldSucceed(
    vararg tasks: String,
    withPluginClasspath: Boolean = false,
    stacktrace: Boolean = true,
    assertions: BuildResult.() -> Unit = {}
  ): BuildResult {
    val result = build(
      *tasks,
      withPluginClasspath = withPluginClasspath,
      stacktrace = stacktrace
=======
  final override fun TestVersions.newParams(stackFrame: StackFrame): GradleTestEnvironmentParams {
    return GradleTestEnvironmentParams(
      testVersions = this,
      projectCache = ProjectCache(),
      testStackFrame = stackFrame,
      testVariantNames = this.toString()
        .substringAfter('[')
        .substringBefore(']')
        .split(',')
        .map { it.trim().replace(" ", "_").remove(":") }
>>>>>>> 4a549ac9
    )
  }
}<|MERGE_RESOLUTION|>--- conflicted
+++ resolved
@@ -15,14 +15,6 @@
 
 package modulecheck.gradle
 
-<<<<<<< HEAD
-import modulecheck.config.CodeGeneratorBinding
-import modulecheck.config.internal.defaultCodeGeneratorBindings
-import modulecheck.gradle.internal.BuildProperties
-import modulecheck.gradle.internal.TestBuildProperties
-import modulecheck.parsing.kotlin.compiler.impl.DependencyModuleDescriptorAccess
-=======
->>>>>>> 4a549ac9
 import modulecheck.project.ProjectCache
 import modulecheck.testing.BaseTest
 import modulecheck.testing.TestEnvironmentParams
@@ -38,97 +30,6 @@
 @ResourceLock("Gradle")
 @Execution(SAME_THREAD)
 abstract class BaseGradleTest :
-<<<<<<< HEAD
-  BaseTest(),
-  ProjectCollector,
-  DynamicTests,
-  VersionsFactoryTest {
-
-  private var testVersions: TestVersions by lazyVar { defaultTestVersions() }
-
-  val kotlinVersion get() = testVersions.kotlin
-  val agpVersion get() = testVersions.agp
-  val gradleVersion get() = testVersions.gradle
-  val anvilVersion get() = testVersions.anvil
-
-  val testKitDir: File get() = File(TestBuildProperties.testKitDir)
-
-  override val projectCache: ProjectCache by resets { ProjectCache() }
-  override val dependencyModuleDescriptorAccess: DependencyModuleDescriptorAccess by resets {
-    DependencyModuleDescriptorAccess(projectCache)
-  }
-
-  override val root: File
-    get() = testProjectDir
-
-  @Suppress("VariableNaming")
-  val DEFAULT_BUILD_FILE by resets {
-    """
-    buildscript {
-      dependencies {
-        classpath("com.android.tools.build:gradle:$agpVersion")
-        classpath("org.jetbrains.kotlin:kotlin-gradle-plugin:$kotlinVersion")
-      }
-    }
-
-    plugins {
-      id("com.rickbusarow.module-check")
-    }
-    """.trimIndent()
-  }
-
-  val rootBuild by resets {
-    root.child("build.gradle.kts")
-      .createSafely(DEFAULT_BUILD_FILE)
-  }
-
-  @Suppress("VariableNaming")
-  val DEFAULT_SETTINGS_FILE by resets {
-    """
-    rootProject.name = "root"
-
-    pluginManagement {
-      repositories {
-        gradlePluginPortal()
-        mavenCentral()
-        mavenLocal()
-        google()
-      }
-      resolutionStrategy {
-        eachPlugin {
-          if (requested.id.id.startsWith("com.android")) {
-            useVersion("$agpVersion")
-          }
-          if (requested.id.id == "com.rickbusarow.module-check") {
-            useVersion("${BuildProperties.version}")
-          }
-          if (requested.id.id.startsWith("org.jetbrains.kotlin")) {
-            useVersion("$kotlinVersion")
-          }
-          if (requested.id.id == "com.squareup.anvil") {
-            useVersion("$anvilVersion")
-          }
-        }
-      }
-    }
-    dependencyResolutionManagement {
-      @Suppress("UnstableApiUsage")
-      repositories {
-        mavenCentral()
-        mavenLocal()
-        google()
-      }
-    }
-    """.trimIndent()
-  }
-
-  override val codeGeneratorBindings: List<CodeGeneratorBinding> = defaultCodeGeneratorBindings()
-
-  val rootSettings by resets {
-    root.child("settings.gradle.kts")
-      .createSafely(
-        DEFAULT_SETTINGS_FILE
-=======
   BaseTest<GradleTestEnvironment>(),
   VersionsFactoryTest<GradleTestEnvironment> {
 
@@ -143,65 +44,10 @@
           testStackFrame = params.testStackFrame,
           testVariantNames = params.testVariantNames
         )
->>>>>>> 4a549ac9
       )
     }
   }
 
-<<<<<<< HEAD
-  val rootProject by resets {
-    rootBuild
-    rootSettings
-    root
-  }
-
-  val gradleRunner: GradleRunner by resets {
-    GradleRunner.create()
-      .forwardOutput()
-      .withGradleVersion(gradleVersion)
-      .withTestKitDir(testKitDir)
-      // .withPluginClasspath()
-      .withDebug(true)
-      .withProjectDir(testProjectDir)
-  }
-
-  @BeforeEach
-  fun beforeEach() {
-    testProjectDir.deleteRecursively()
-    testVersions = defaultTestVersions()
-  }
-
-  // Make sure that every project in the cache is also added to the root project's settings file
-  private fun addIncludes() {
-    val includes = projectCache.values.map { it.projectPath.value }
-      .joinToString(separator = "\n", prefix = "\n", postfix = "\n") { "include(\"$it\")" }
-    rootSettings.appendText(includes)
-  }
-
-  fun build(
-    vararg tasks: String,
-    withPluginClasspath: Boolean,
-    stacktrace: Boolean
-  ): BuildResult {
-    rootProject
-    addIncludes()
-    return gradleRunner
-      .letIf(withPluginClasspath) { it.withPluginClasspath() }
-      .withArguments(tasks.toList().letIf(stacktrace) { it + "--stacktrace" })
-      .build()
-  }
-
-  fun shouldSucceed(
-    vararg tasks: String,
-    withPluginClasspath: Boolean = false,
-    stacktrace: Boolean = true,
-    assertions: BuildResult.() -> Unit = {}
-  ): BuildResult {
-    val result = build(
-      *tasks,
-      withPluginClasspath = withPluginClasspath,
-      stacktrace = stacktrace
-=======
   final override fun TestVersions.newParams(stackFrame: StackFrame): GradleTestEnvironmentParams {
     return GradleTestEnvironmentParams(
       testVersions = this,
@@ -212,7 +58,6 @@
         .substringBefore(']')
         .split(',')
         .map { it.trim().replace(" ", "_").remove(":") }
->>>>>>> 4a549ac9
     )
   }
 }