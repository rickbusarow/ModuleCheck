/*
 * Copyright (C) 2021-2023 Rick Busarow
 * Licensed under the Apache License, Version 2.0 (the "License");
 * you may not use this file except in compliance with the License.
 * You may obtain a copy of the License at
 *
 *      http://www.apache.org/licenses/LICENSE-2.0
 *
 * Unless required by applicable law or agreed to in writing, software
 * distributed under the License is distributed on an "AS IS" BASIS,
 * WITHOUT WARRANTIES OR CONDITIONS OF ANY KIND, either express or implied.
 * See the License for the specific language governing permissions and
 * limitations under the License.
 */

@file:JvmMultifileClass

package modulecheck.gradle.platforms.android.internal

import com.android.build.api.variant.AndroidComponentsExtension
import com.android.build.gradle.BasePlugin
import modulecheck.gradle.platforms.android.AgpApiAccess
import modulecheck.gradle.platforms.android.AndroidTestedExtension
import modulecheck.gradle.platforms.android.UnsafeDirectAgpApiReference
import modulecheck.model.dependency.SourceSets
import modulecheck.model.dependency.isTestingOnly
import modulecheck.model.sourceset.SourceSetName
import modulecheck.model.sourceset.asSourceSetName
import modulecheck.parsing.gradle.model.GradleConfiguration
import modulecheck.parsing.gradle.model.GradleProject
import modulecheck.parsing.source.PackageName
import modulecheck.parsing.source.PackageName.Companion.asPackageName
import modulecheck.utils.mapToSet
import java.io.File

fun FileTreeWalk.files(): Sequence<File> = asSequence().filter { it.isFile }

/**
 * @param agpApiAccess the [AgpApiAccess] to use for safe access
 * @return A map of the [SourceSetName] to manifest [File] if
 *   the AGP plugin is applied, or null if AGP isn't applied
 * @since 0.12.0
 */
@UnsafeDirectAgpApiReference
fun GradleProject.androidManifests(
  agpApiAccess: AgpApiAccess
): Map<SourceSetName, File>? =
  agpApiAccess.ifSafeOrNull(this) {
    requireBaseExtension()
      .sourceSets
      .associate { it.name.asSourceSetName() to it.manifest.srcFile }
  }

/**
 * @param agpApiAccess the [AgpApiAccess] to use for safe access
 * @param mcSourceSets the [SourceSets] from this project, used to look up hierarchies
 * @return A map of the [SourceSetName] to base package names if the
 *   [namespace][com.android.build.api.dsl.CommonExtension.namespace] is defined
 * @since 0.12.0
 */
@UnsafeDirectAgpApiReference
fun GradleProject.androidNamespaces(
  agpApiAccess: AgpApiAccess,
  mcSourceSets: SourceSets
): Map<SourceSetName, PackageName>? = agpApiAccess.ifSafeOrNull(this) {

  val baseExtension = requireBaseExtension()

  val namespace = baseExtension.namespace?.asPackageName()
  val testNameSpaceOrNull =
    (baseExtension as? AndroidTestedExtension)?.testNamespace?.asPackageName()

  baseExtension.sourceSets
    .mapNotNull { androidSourceSet ->

      val name = androidSourceSet.name.asSourceSetName()

      val isTestingSourceSet = name.isTestingOnly(mcSourceSets)

      val thisNamespace = testNameSpaceOrNull.takeIf { isTestingSourceSet }
        ?: namespace
        ?: return@mapNotNull null

      name to thisNamespace
    }
    .toMap()
}

/**
 * @param agpApiAccess the [AgpApiAccess] to use for safe access
 * @return the main src `AndroidManifest.xml` file if it exists. This will
 *   typically be `$projectDir/src/main/AndroidManifest.xml`, but if the position
 *   has been changed in the Android extension, the new path will be used.
 * @since 0.12.0
 */
fun GradleProject.mainAndroidManifest(agpApiAccess: AgpApiAccess): File? {

  return agpApiAccess.ifSafeOrNull(this) {
    @Suppress("UnstableApiUsage")
    requireCommonExtension().sourceSets
      .findByName("main")
      ?.manifest
      ?.let { it as? com.android.build.gradle.internal.api.DefaultAndroidSourceFile }
      ?.srcFile
  }
}

/**
 * @param agpApiAccess the [AgpApiAccess] to use for safe access
<<<<<<< HEAD
 * @return the main src `AndroidManifest.xml` file if it exists. This will typically be
 *     `$projectDir/src/main/AndroidManifest.xml`, but if the position has been changed in the
 *     Android extension, the new path will be used.
 * @since 0.12.0
 */
fun GradleProject.onAndroidPlugin(agpApiAccess: AgpApiAccess, action: BasePlugin.() -> Unit) {

  agpApiAccess.whenSafe(this) {

    plugins.withType(BasePlugin::class.java) { plugin ->
      action(plugin)
    }
  }
}

/**
 * Invokes [configAction] for the compiled configurations (`api`, `implementation`, `compileOnly`,
 * `runtimeOnly`) of *each build variant* once AGP has finalized the list.
 *
 * Immediately returns `null` if the receiver project does not have AGP applied.
 *
 * @param agpApiAccess ensures that AGP is in the classpath and applied before using its apis
 * @param configAction invoked *for each build variant* with the set of compiled configurations
 * @return [Unit] if the project had AGP and registered the callback, or `null` if the project does
 *     not have AGP
 * @since 0.13.0
 */
@Suppress("UnstableApiUsage")
inline fun GradleProject.onAndroidCompileConfigurationsOrNull(
  agpApiAccess: AgpApiAccess,
  crossinline configAction: (SourceSetName, Set<GradleConfiguration>) -> Unit
): Unit? {
  return agpApiAccess.ifSafeOrNull(this@onAndroidCompileConfigurationsOrNull) {

    val commonExtension = requireCommonExtension()

    val componentsExtension = extensions.getByType(AndroidComponentsExtension::class.java)

    componentsExtension.onVariants { variant ->

      val sourceSet = commonExtension.sourceSets
        .getByName(variant.name)

      val configs = sequenceOf(
        sourceSet.apiConfigurationName,
        sourceSet.implementationConfigurationName,
        sourceSet.compileOnlyConfigurationName,
        sourceSet.runtimeOnlyConfigurationName
      )
        .mapToSet { configName -> configurations.getByName(configName) }

      configAction(sourceSet.name.asSourceSetName(), configs)
    }
  }
}

/**
 * @param agpApiAccess the [AgpApiAccess] to use for safe access
 * @return true if the project is an Android project and no manifest file exists at the location
 *     defined in the Android extension
=======
 * @return true if the project is an Android project and no manifest
 *   file exists at the location defined in the Android extension
>>>>>>> 281708d2
 * @since 0.12.0
 */
fun GradleProject.isMissingManifestFile(agpApiAccess: AgpApiAccess): Boolean {

  return mainAndroidManifest(agpApiAccess)
    // the file must be declared, but not exist in order for this to be triggered
    ?.let { !it.exists() }
    ?: false
}

/**
 * @param agpApiAccess the [AgpApiAccess] to use for safe access
 * @return true if the project is an Android library, dynamic feature, or test
 *   extensions module and BuildConfig generation has NOT been explicitly disabled.
 * @since 0.12.0
 */
fun GradleProject.generatesBuildConfig(agpApiAccess: AgpApiAccess): Boolean {

  return agpApiAccess.ifSafeOrNull(this) {

    @Suppress("UnstableApiUsage")
    requireCommonExtension().buildFeatures.buildConfig != false
  }
    ?.orPropertyDefault(
      gradleProject = this,
      key = "android.defaults.buildfeatures.buildconfig",
      defaultValue = true
    )
    ?: false
}

fun Boolean?.orPropertyDefault(
  gradleProject: GradleProject,
  key: String,
  defaultValue: Boolean
): Boolean {
  if (this != null) return this
  return gradleProject.findProperty(key) as? Boolean ?: defaultValue
}<|MERGE_RESOLUTION|>--- conflicted
+++ resolved
@@ -107,10 +107,9 @@
 
 /**
  * @param agpApiAccess the [AgpApiAccess] to use for safe access
-<<<<<<< HEAD
- * @return the main src `AndroidManifest.xml` file if it exists. This will typically be
- *     `$projectDir/src/main/AndroidManifest.xml`, but if the position has been changed in the
- *     Android extension, the new path will be used.
+ * @return the main src `AndroidManifest.xml` file if it exists. This will
+ *   typically be `$projectDir/src/main/AndroidManifest.xml`, but if the position
+ *   has been changed in the Android extension, the new path will be used.
  * @since 0.12.0
  */
 fun GradleProject.onAndroidPlugin(agpApiAccess: AgpApiAccess, action: BasePlugin.() -> Unit) {
@@ -124,16 +123,15 @@
 }
 
 /**
- * Invokes [configAction] for the compiled configurations (`api`, `implementation`, `compileOnly`,
- * `runtimeOnly`) of *each build variant* once AGP has finalized the list.
+ * Invokes [configAction] for the compiled configurations (`api`, `implementation`,
+ * `compileOnly`, `runtimeOnly`) of *each build variant* once AGP has finalized the list.
  *
  * Immediately returns `null` if the receiver project does not have AGP applied.
  *
  * @param agpApiAccess ensures that AGP is in the classpath and applied before using its apis
  * @param configAction invoked *for each build variant* with the set of compiled configurations
- * @return [Unit] if the project had AGP and registered the callback, or `null` if the project does
- *     not have AGP
- * @since 0.13.0
+ * @return [Unit] if the project had AGP and registered the
+ *   callback, or `null` if the project does not have AGP
  */
 @Suppress("UnstableApiUsage")
 inline fun GradleProject.onAndroidCompileConfigurationsOrNull(
@@ -166,12 +164,8 @@
 
 /**
  * @param agpApiAccess the [AgpApiAccess] to use for safe access
- * @return true if the project is an Android project and no manifest file exists at the location
- *     defined in the Android extension
-=======
  * @return true if the project is an Android project and no manifest
  *   file exists at the location defined in the Android extension
->>>>>>> 281708d2
  * @since 0.12.0
  */
 fun GradleProject.isMissingManifestFile(agpApiAccess: AgpApiAccess): Boolean {
