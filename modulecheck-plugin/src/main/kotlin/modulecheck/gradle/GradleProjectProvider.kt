--- conflicted
+++ resolved
@@ -285,15 +285,11 @@
               .toSet()
 
             val layoutFiles = resourceFiles
-<<<<<<< HEAD
-              .filter { it.isFile && it.path.contains("""/res/layout.*/.*.xml""".toRegex()) }
-=======
               .filter {
                 it.isFile && it.path
                   .replace(File.separator, "/") // replace `\` from Windows paths with `/`.
-                  .contains("""/res/layouts.*/.*.xml""".toRegex())
+                  .contains("""/res/layout.*/.*.xml""".toRegex())
               }
->>>>>>> 28cb5d04
               .toSet()
 
             SourceSet(
