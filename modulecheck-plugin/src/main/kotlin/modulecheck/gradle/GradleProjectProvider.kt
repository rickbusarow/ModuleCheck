/*
 * Copyright (C) 2021 Rick Busarow
 * Licensed under the Apache License, Version 2.0 (the "License");
 * you may not use this file except in compliance with the License.
 * You may obtain a copy of the License at
 *
 *      http://www.apache.org/licenses/LICENSE-2.0
 *
 * Unless required by applicable law or agreed to in writing, software
 * distributed under the License is distributed on an "AS IS" BASIS,
 * WITHOUT WARRANTIES OR CONDITIONS OF ANY KIND, either express or implied.
 * See the License for the specific language governing permissions and
 * limitations under the License.
 */

@file:Suppress("DEPRECATION") // AGP Variant API's are deprecated

package modulecheck.gradle

import com.android.build.gradle.AppExtension
import com.android.build.gradle.BaseExtension
import com.android.build.gradle.LibraryExtension
import com.android.build.gradle.TestExtension
import com.android.build.gradle.api.BaseVariant
import com.android.build.gradle.internal.api.TestedVariant
import com.squareup.anvil.plugin.AnvilExtension
import modulecheck.api.*
import modulecheck.api.anvil.AnvilGradlePlugin
import modulecheck.core.android.AndroidManifestParser
import modulecheck.core.rule.KAPT_PLUGIN_ID
import modulecheck.gradle.internal.existingFiles
import modulecheck.gradle.internal.srcRoot
import modulecheck.psi.DslBlockVisitor
import modulecheck.psi.ExternalDependencyDeclarationVisitor
import modulecheck.psi.internal.asKtFile
import net.swiftzer.semver.SemVer
import org.gradle.api.DomainObjectSet
import org.gradle.api.artifacts.Configuration
import org.gradle.api.artifacts.ProjectDependency
import org.gradle.api.initialization.dsl.ScriptHandler
<<<<<<< HEAD
import org.gradle.api.internal.HasConvention
import org.gradle.api.plugins.JavaPluginConvention
import org.jetbrains.kotlin.gradle.plugin.KotlinSourceSet
=======
import org.gradle.api.plugins.JavaPluginExtension
import org.jetbrains.kotlin.gradle.dsl.KotlinProjectExtension
>>>>>>> eb6878f3
import org.jetbrains.kotlin.psi.KtCallExpression
import java.io.File
import java.util.concurrent.ConcurrentHashMap
import kotlin.LazyThreadSafetyMode.NONE

class GradleProjectProvider(
  rootGradleProject: GradleProject,
  override val projectCache: ConcurrentHashMap<String, Project2>
) : ProjectProvider {

  private val gradleProjects = rootGradleProject.allprojects
    .associateBy { it.path }

  override fun get(path: String): Project2 {
    return projectCache.getOrPut(path) {
      createProject(path)
    }
  }

  @Suppress("UnstableApiUsage")
  private fun createProject(path: String): Project2 {
    val gradleProject = gradleProjects.getValue(path)

    val configurations = gradleProject.configurations()

    val projectDependencies = gradleProject.projectDependencies()
    val hasKapt = gradleProject
      .plugins
      .hasPlugin(KAPT_PLUGIN_ID)
    val sourceSets = gradleProject
      .jvmSourceSets()

    val testedExtension = gradleProject
      .extensions
      .findByType(LibraryExtension::class.java)
      ?: gradleProject
        .extensions
        .findByType(AppExtension::class.java)

    val isAndroid = testedExtension != null

    val libraryExtension by lazy(NONE) {
      gradleProject
        .extensions
        .findByType(LibraryExtension::class.java)
    }

    return if (isAndroid) {
      AndroidProject2Impl(
        path = path,
        projectDir = gradleProject.projectDir,
        buildFile = gradleProject.buildFile,
        configurations = configurations,
        projectDependencies = projectDependencies,
        hasKapt = hasKapt,
        sourceSets = gradleProject.androidSourceSets(),
        projectCache = projectCache,
        anvilGradlePlugin = gradleProject.anvilGradlePluginOrNull(),
        androidResourcesEnabled = libraryExtension?.buildFeatures?.androidResources != false,
        viewBindingEnabled = testedExtension?.buildFeatures?.viewBinding == true,
        resourceFiles = gradleProject.androidResourceFiles(),
        androidPackageOrNull = gradleProject.androidPackageOrNull()
      )
    } else {
      Project2Impl(
        path = path,
        projectDir = gradleProject.projectDir,
        buildFile = gradleProject.buildFile,
        configurations = configurations,
        projectDependencies = projectDependencies,
        hasKapt = hasKapt,
        sourceSets = sourceSets,
        projectCache = projectCache,
        anvilGradlePlugin = gradleProject.anvilGradlePluginOrNull()
      )
    }
  }

  private fun GradleProject.configurations(): Map<ConfigurationName, Config> {
    val externalDependencyCache = mutableMapOf<String, Set<ExternalDependency>>()

    fun Configuration.foldConfigs(): Set<Configuration> {
      return extendsFrom + extendsFrom.flatMap { it.foldConfigs() }
    }

    fun Configuration.toConfig(): Config {
      val external = externalDependencyCache.getOrPut(name) {
        externalDependencies(this)
      }

      val configs = foldConfigs()
        .map { it.toConfig() }
        .toSet()

      return Config(name.asConfigurationName(), external, configs)
    }
    return configurations
      .filterNot { it.name == ScriptHandler.CLASSPATH_CONFIGURATION }
      .associate { configuration ->

        val config = configuration.toConfig()

        configuration.name.asConfigurationName() to config
      }
  }

  private fun GradleProject.externalDependencies(configuration: Configuration) =
    configuration.dependencies
      .filterNot { it is ProjectDependency }
      .map { dep ->
        val psi = lazy psiLazy@{
          val parsed = DslBlockVisitor("dependencies")
            .parse(buildFile.asKtFile())
            ?: return@psiLazy null

          parsed
            .elements
            .firstOrNull { element ->

              val p = ExternalDependencyDeclarationVisitor(
                configuration = configuration.name,
                group = dep.group,
                name = dep.name,
                version = dep.version
              )

              p.find(element.psiElement as KtCallExpression)
            }
        }
        ExternalDependency(
          configurationName = configuration.name.asConfigurationName(),
          group = dep.group,
          moduleName = dep.name,
          version = dep.version,
          psiElementWithSurroundingText = psi
        )
      }
      .toSet()

  private fun GradleProject.projectDependencies(): Lazy<ProjectDependencies> =
    lazy {
      val map = configurations
        .filterNot { it.name == "ktlintRuleset" }
        .associate { config ->
          config.name.asConfigurationName() to config.dependencies
            .withType(ProjectDependency::class.java)
            .map {
              ConfiguredProjectDependency(
                configurationName = config.name.asConfigurationName(),
                project = get(it.dependencyProject.path)
              )
            }
        }
      ProjectDependencies(map)
    }

<<<<<<< HEAD
  private fun GradleProject.jvmSourceSets(): Map<SourceSetName, SourceSet> = convention
    .findPlugin(JavaPluginConvention::class.java)
    ?.sourceSets
    ?.map {
      val jvmFiles = (
        (it as? HasConvention)
          ?.convention
          ?.plugins
          ?.get("kotlin") as? KotlinSourceSet
=======
  private fun GradleProject.jvmSourceSets(): Map<SourceSetName, SourceSet> {
    val kotlinSourceSets = extensions
      .findByType(KotlinProjectExtension::class.java)
      ?.sourceSets

    return extensions
      .findByType(JavaPluginExtension::class.java)
      ?.sourceSets
      ?.map { gradleSourceSet ->

        val files = kotlinSourceSets
          ?.findByName(gradleSourceSet.name)
          ?.kotlin
          ?.sourceDirectories
          ?.files
          ?: gradleSourceSet.allJava.files

        SourceSet(
          name = gradleSourceSet.name.toSourceSetName(),
          classpathFiles = gradleSourceSet.compileClasspath.existingFiles().files,
          outputFiles = gradleSourceSet.output.classesDirs.existingFiles().files,
          jvmFiles = files,
          resourceFiles = gradleSourceSet.resources.sourceDirectories.files
>>>>>>> eb6878f3
        )
      }
      ?.associateBy { it.name }
      .orEmpty()
  }

  // This version uses Gradle 7.2+ code which is not backwards compatible
  // It was kind of a pain to write, so uncomment if the min Gradle version is ever 7.2 or higher
  /*
  private fun GradleProject.jvmSourceSets(): Map<SourceSetName, SourceSet> {
    val kotlinSourceSets = extensions
      .findByType(KotlinProjectExtension::class.java)
      ?.sourceSets

    return extensions
      .findByType(JavaPluginExtension::class.java)
      ?.sourceSets
      ?.map { gradleSourceSet ->

        val files = kotlinSourceSets
          ?.findByName(gradleSourceSet.name)
          ?.kotlin
          ?.sourceDirectories
          ?.files
          ?: gradleSourceSet.allJava.files

        SourceSet(
          name = gradleSourceSet.name.toSourceSetName(),
          classpathFiles = gradleSourceSet.compileClasspath.existingFiles().files,
          outputFiles = gradleSourceSet.output.classesDirs.existingFiles().files,
          jvmFiles = files,
          resourceFiles = gradleSourceSet.resources.sourceDirectories.files
        )
      }
      ?.associateBy { it.name }
      .orEmpty()
  }
  */

  private fun GradleProject.anvilGradlePluginOrNull(): AnvilGradlePlugin? {
    /*
    Before Kotlin 1.5.0, Anvil was applied to the `kotlinCompilerPluginClasspath` config.

    In 1.5.0+, it's applied to individual source sets, such as
    `kotlinCompilerPluginClasspathMain`, `kotlinCompilerPluginClasspathTest`, etc.
     */
    val version = configurations
      .filter { it.name.startsWith("kotlinCompilerPluginClasspath") }
      .asSequence()
      .flatMap { it.dependencies }
      .firstOrNull { it.group == "com.squareup.anvil" }
      ?.version
      ?.let { versionString -> SemVer.parse(versionString) }
      ?: return null

    val enabled = extensions
      .findByType(AnvilExtension::class.java)
      ?.generateDaggerFactories
      ?.get() == true

    return AnvilGradlePlugin(version, enabled)
  }

  private fun GradleProject.androidPackageOrNull(): String? {
    val manifest = File("$srcRoot/main/AndroidManifest.xml".replace("/", File.separator))

    if (!manifest.exists()) return null

    return AndroidManifestParser.parse(manifest)["package"]
  }

  private fun GradleProject.androidResourceFiles(): Set<File> {
    val testedExtension =
      extensions.findByType(LibraryExtension::class.java)
        ?: extensions.findByType(AppExtension::class.java)

    return testedExtension
      ?.sourceSets
      ?.flatMap { sourceSet ->
        sourceSet.res.getSourceFiles().toList()
      }
      .orEmpty()
      .toSet()
  }

  private val BaseExtension.variants: DomainObjectSet<out BaseVariant>?
    get() = when (this) {
      is AppExtension -> applicationVariants
      is LibraryExtension -> libraryVariants
      is TestExtension -> applicationVariants
      else -> null
    }

  private val BaseVariant.testVariants: List<BaseVariant>
    get() = when (this) {
      is TestedVariant -> listOfNotNull(testVariant, unitTestVariant)
      else -> emptyList()
    }

  private fun GradleProject.androidSourceSets(): Map<SourceSetName, SourceSet> {
    return extensions
      .findByType(BaseExtension::class.java)
      ?.variants
      ?.flatMap { variant ->

        val testSourceSets = variant
          .testVariants
          .flatMap { it.sourceSets }

        val mainSourceSets = variant.sourceSets

        (testSourceSets + mainSourceSets)
          .distinctBy { it.name }
          .map { sourceProvider ->

            val jvmFiles = sourceProvider
              .javaDirectories
              .flatMap { it.listFiles().orEmpty().toList() }
              .toSet()

            val resourceFiles = sourceProvider
              .resDirectories
              .flatMap { it.listFiles().orEmpty().toList() }
              .flatMap { it.listFiles().orEmpty().toList() }
              .toSet()

            val layoutFiles = resourceFiles
              .filter {
                it.isFile && it.path
                  .replace(File.separator, "/") // replace `\` from Windows paths with `/`.
                  .contains("""/res/layout.*/.*.xml""".toRegex())
              }
              .toSet()

            SourceSet(
              name = sourceProvider.name.toSourceSetName(),
              classpathFiles = emptySet(),
              outputFiles = setOf(), // TODO
              jvmFiles = jvmFiles,
              resourceFiles = resourceFiles,
              layoutFiles = layoutFiles
            )
          }
      }

      ?.associateBy { it.name }
      .orEmpty()
  }
}<|MERGE_RESOLUTION|>--- conflicted
+++ resolved
@@ -38,14 +38,9 @@
 import org.gradle.api.artifacts.Configuration
 import org.gradle.api.artifacts.ProjectDependency
 import org.gradle.api.initialization.dsl.ScriptHandler
-<<<<<<< HEAD
 import org.gradle.api.internal.HasConvention
 import org.gradle.api.plugins.JavaPluginConvention
 import org.jetbrains.kotlin.gradle.plugin.KotlinSourceSet
-=======
-import org.gradle.api.plugins.JavaPluginExtension
-import org.jetbrains.kotlin.gradle.dsl.KotlinProjectExtension
->>>>>>> eb6878f3
 import org.jetbrains.kotlin.psi.KtCallExpression
 import java.io.File
 import java.util.concurrent.ConcurrentHashMap
@@ -202,7 +197,6 @@
       ProjectDependencies(map)
     }
 
-<<<<<<< HEAD
   private fun GradleProject.jvmSourceSets(): Map<SourceSetName, SourceSet> = convention
     .findPlugin(JavaPluginConvention::class.java)
     ?.sourceSets
@@ -212,19 +206,6 @@
           ?.convention
           ?.plugins
           ?.get("kotlin") as? KotlinSourceSet
-=======
-  private fun GradleProject.jvmSourceSets(): Map<SourceSetName, SourceSet> {
-    val kotlinSourceSets = extensions
-      .findByType(KotlinProjectExtension::class.java)
-      ?.sourceSets
-
-    return extensions
-      .findByType(JavaPluginExtension::class.java)
-      ?.sourceSets
-      ?.map { gradleSourceSet ->
-
-        val files = kotlinSourceSets
-          ?.findByName(gradleSourceSet.name)
           ?.kotlin
           ?.sourceDirectories
           ?.files
@@ -236,7 +217,6 @@
           outputFiles = gradleSourceSet.output.classesDirs.existingFiles().files,
           jvmFiles = files,
           resourceFiles = gradleSourceSet.resources.sourceDirectories.files
->>>>>>> eb6878f3
         )
       }
       ?.associateBy { it.name }
