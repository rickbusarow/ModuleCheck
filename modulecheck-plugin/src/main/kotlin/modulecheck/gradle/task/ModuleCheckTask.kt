/*
 * Copyright (C) 2021 Rick Busarow
 * Licensed under the Apache License, Version 2.0 (the "License");
 * you may not use this file except in compliance with the License.
 * You may obtain a copy of the License at
 *
 *      http://www.apache.org/licenses/LICENSE-2.0
 *
 * Unless required by applicable law or agreed to in writing, software
 * distributed under the License is distributed on an "AS IS" BASIS,
 * WITHOUT WARRANTIES OR CONDITIONS OF ANY KIND, either express or implied.
 * See the License for the specific language governing permissions and
 * limitations under the License.
 */

package modulecheck.gradle.task

import modulecheck.api.Finding
<<<<<<< HEAD
import modulecheck.api.Finding.FindingResult
import modulecheck.api.FindingFactory
import modulecheck.api.FindingProcessor
import modulecheck.api.RealFindingProcessor
=======
import modulecheck.api.FindingFactory
import modulecheck.api.FindingFixer
import modulecheck.api.RealFindingFixer
import modulecheck.core.ModuleCheckRunner
>>>>>>> af130229
import modulecheck.gradle.GradleProjectProvider
import modulecheck.gradle.ModuleCheckExtension
import modulecheck.parsing.McProject
import modulecheck.parsing.ProjectsAware
<<<<<<< HEAD
import modulecheck.reporting.checkstyle.CheckstyleReporter
=======
>>>>>>> af130229
import modulecheck.reporting.console.LoggingReporter
import org.gradle.api.DefaultTask
import org.gradle.api.GradleException
import org.gradle.api.tasks.Input
import org.gradle.api.tasks.TaskAction
import org.gradle.kotlin.dsl.getByType
import java.io.File
import java.util.*
import java.util.concurrent.ConcurrentHashMap

abstract class ModuleCheckTask<T : Finding> :
  DefaultTask(),
  ProjectsAware,
  FindingFactory<T>,
<<<<<<< HEAD
  FindingProcessor by RealFindingProcessor() {
=======
  FindingFixer by RealFindingFixer() {
>>>>>>> af130229

  init {
    group = "moduleCheck"
  }

  @get:Input
  val settings: ModuleCheckExtension = project.extensions.getByType()

  @get:Input
  val autoCorrect: Boolean = settings.autoCorrect

  @get:Input
  val deleteUnused: Boolean = settings.deleteUnused

  @get:Input
  final override val projectCache = ConcurrentHashMap<String, McProject>()

  @get:Input
  val projectProvider = GradleProjectProvider(project.rootProject, projectCache)

  @get:Input
  val logger = GradleLogger(project)

  @get:Input
  val loggingReporter = LoggingReporter(logger)

  @TaskAction
  fun run() {

<<<<<<< HEAD
    var totalIssues = 0

    val results = measured {
      project
        .allprojects
        .filter { it.buildFile.exists() }
        .filterNot { it.path in settings.doNotCheck }
        .map { projectProvider.get(it.path) }
        .evaluate()
        .distinct()
        .filterNot { it.shouldSkip() }
        .also { totalIssues = it.size }
        .finish()
    }

    val numIssues = results.data

    @Suppress("MagicNumber")
    val secondsDouble = results.timeMillis / 1000.0

    if (totalIssues > 0) {
      logger.printInfo(
        "ModuleCheck found $totalIssues issues in $secondsDouble seconds.\n\n" +
          "To ignore any of these findings, annotate the dependency declaration with " +
          "@Suppress(\"<the name of the issue>\") in Kotlin, or " +
          "//noinspection <the name of the issue> in Groovy.\n" +
          "See https://rbusarow.github.io/ModuleCheck/docs/suppressing-findings for more info."
      )
    }

    if (numIssues > 0) {
      throw GradleException("ModuleCheck found $numIssues issues which were not auto-corrected.")
    }
  }

  private fun List<T>.finish(): Int {

    val results = groupBy { it.dependentPath.lowercase(Locale.getDefault()) }
      .flatMap { (_, list) ->

        list.toResults(
          autoCorrect = autoCorrect,
          deleteUnused = deleteUnused
        )
      }

    loggingReporter.reportResults(results)

    val xmlString = CheckstyleReporter().reportResults(results)

    project.rootProject.buildDir.let {
      val mc = File(it, "moduleCheck").also { it.mkdirs() }

      File(mc, "report.xml").writeText(xmlString)
    }

    return results.count { !it.fixed }
  }

  private inline fun <T, R> T.measured(action: T.() -> R): TimedResults<R> {
    var r: R

    val time = measureTimeMillis {
      r = action()
    }

    return TimedResults(time, r)
  }

  data class TimedResults<R>(val timeMillis: Long, val data: R)

  private fun tab(numTabs: Int) = "    ".repeat(numTabs)

  private fun FindingResult.log(message: String) {
    if (fixed) {
      logger.printWarningLine(message)
    } else {
      logger.printFailureLine(message)
    }
=======
    val runner = ModuleCheckRunner(
      settings = settings,
      findingFactory = this,
      logger = logger,
      loggingReporter = LoggingReporter(logger),
      findingFixer = RealFindingFixer()
    )

    val projects = project
      .allprojects
      .filter { it.buildFile.exists() }
      .filterNot { it.path in settings.doNotCheck }
      .map { projectProvider.get(it.path) }

    val result = runner.run(projects)

    result.exceptionOrNull()
      ?.let { throw GradleException(it.message!!, it) }
>>>>>>> af130229
  }
}<|MERGE_RESOLUTION|>--- conflicted
+++ resolved
@@ -16,44 +16,27 @@
 package modulecheck.gradle.task
 
 import modulecheck.api.Finding
-<<<<<<< HEAD
-import modulecheck.api.Finding.FindingResult
-import modulecheck.api.FindingFactory
-import modulecheck.api.FindingProcessor
-import modulecheck.api.RealFindingProcessor
-=======
 import modulecheck.api.FindingFactory
 import modulecheck.api.FindingFixer
 import modulecheck.api.RealFindingFixer
 import modulecheck.core.ModuleCheckRunner
->>>>>>> af130229
 import modulecheck.gradle.GradleProjectProvider
 import modulecheck.gradle.ModuleCheckExtension
 import modulecheck.parsing.McProject
 import modulecheck.parsing.ProjectsAware
-<<<<<<< HEAD
-import modulecheck.reporting.checkstyle.CheckstyleReporter
-=======
->>>>>>> af130229
 import modulecheck.reporting.console.LoggingReporter
 import org.gradle.api.DefaultTask
 import org.gradle.api.GradleException
 import org.gradle.api.tasks.Input
 import org.gradle.api.tasks.TaskAction
 import org.gradle.kotlin.dsl.getByType
-import java.io.File
-import java.util.*
 import java.util.concurrent.ConcurrentHashMap
 
 abstract class ModuleCheckTask<T : Finding> :
   DefaultTask(),
   ProjectsAware,
   FindingFactory<T>,
-<<<<<<< HEAD
-  FindingProcessor by RealFindingProcessor() {
-=======
   FindingFixer by RealFindingFixer() {
->>>>>>> af130229
 
   init {
     group = "moduleCheck"
@@ -77,93 +60,9 @@
   @get:Input
   val logger = GradleLogger(project)
 
-  @get:Input
-  val loggingReporter = LoggingReporter(logger)
-
   @TaskAction
   fun run() {
 
-<<<<<<< HEAD
-    var totalIssues = 0
-
-    val results = measured {
-      project
-        .allprojects
-        .filter { it.buildFile.exists() }
-        .filterNot { it.path in settings.doNotCheck }
-        .map { projectProvider.get(it.path) }
-        .evaluate()
-        .distinct()
-        .filterNot { it.shouldSkip() }
-        .also { totalIssues = it.size }
-        .finish()
-    }
-
-    val numIssues = results.data
-
-    @Suppress("MagicNumber")
-    val secondsDouble = results.timeMillis / 1000.0
-
-    if (totalIssues > 0) {
-      logger.printInfo(
-        "ModuleCheck found $totalIssues issues in $secondsDouble seconds.\n\n" +
-          "To ignore any of these findings, annotate the dependency declaration with " +
-          "@Suppress(\"<the name of the issue>\") in Kotlin, or " +
-          "//noinspection <the name of the issue> in Groovy.\n" +
-          "See https://rbusarow.github.io/ModuleCheck/docs/suppressing-findings for more info."
-      )
-    }
-
-    if (numIssues > 0) {
-      throw GradleException("ModuleCheck found $numIssues issues which were not auto-corrected.")
-    }
-  }
-
-  private fun List<T>.finish(): Int {
-
-    val results = groupBy { it.dependentPath.lowercase(Locale.getDefault()) }
-      .flatMap { (_, list) ->
-
-        list.toResults(
-          autoCorrect = autoCorrect,
-          deleteUnused = deleteUnused
-        )
-      }
-
-    loggingReporter.reportResults(results)
-
-    val xmlString = CheckstyleReporter().reportResults(results)
-
-    project.rootProject.buildDir.let {
-      val mc = File(it, "moduleCheck").also { it.mkdirs() }
-
-      File(mc, "report.xml").writeText(xmlString)
-    }
-
-    return results.count { !it.fixed }
-  }
-
-  private inline fun <T, R> T.measured(action: T.() -> R): TimedResults<R> {
-    var r: R
-
-    val time = measureTimeMillis {
-      r = action()
-    }
-
-    return TimedResults(time, r)
-  }
-
-  data class TimedResults<R>(val timeMillis: Long, val data: R)
-
-  private fun tab(numTabs: Int) = "    ".repeat(numTabs)
-
-  private fun FindingResult.log(message: String) {
-    if (fixed) {
-      logger.printWarningLine(message)
-    } else {
-      logger.printFailureLine(message)
-    }
-=======
     val runner = ModuleCheckRunner(
       settings = settings,
       findingFactory = this,
@@ -182,6 +81,5 @@
 
     result.exceptionOrNull()
       ?.let { throw GradleException(it.message!!, it) }
->>>>>>> af130229
   }
 }