/*
 * Copyright (C) 2021 Rick Busarow
 * Licensed under the Apache License, Version 2.0 (the "License");
 * you may not use this file except in compliance with the License.
 * You may obtain a copy of the License at
 *
 *      http://www.apache.org/licenses/LICENSE-2.0
 *
 * Unless required by applicable law or agreed to in writing, software
 * distributed under the License is distributed on an "AS IS" BASIS,
 * WITHOUT WARRANTIES OR CONDITIONS OF ANY KIND, either express or implied.
 * See the License for the specific language governing permissions and
 * limitations under the License.
 */

package modulecheck.gradle.task

import modulecheck.api.Finding
import modulecheck.api.settings.ChecksSettings
import modulecheck.core.rule.ModuleCheckRule
import modulecheck.parsing.McProject
import javax.inject.Inject
import kotlin.reflect.full.declaredMemberProperties

abstract class ModuleCheckAllTask @Inject constructor(
  private val rules: List<ModuleCheckRule<Finding>>
) : ModuleCheckTask<Finding>() {

<<<<<<< HEAD
  override fun List<Project2>.evaluate(): List<Finding> {
    val props = ChecksSettings::class.declaredMemberProperties
      .associate { it.name to it.get(settings.checks) as Boolean }

    val findings = flatMap { proj ->
      @Suppress("DEPRECATION")
      rules
=======
  override fun evaluate(projects: List<McProject>): List<Finding> {
    val props = ChecksSettings::class.declaredMemberProperties
      .associate { it.name to it.get(settings.checks) as Boolean }

    val findings = projects.flatMap { proj ->
      @Suppress("DEPRECATION")
      this.rules
>>>>>>> af130229
        .filter { props[it.id.decapitalize()] ?: false }
        .flatMap { it.check(proj) }
    }

    return findings
  }
}<|MERGE_RESOLUTION|>--- conflicted
+++ resolved
@@ -26,23 +26,14 @@
   private val rules: List<ModuleCheckRule<Finding>>
 ) : ModuleCheckTask<Finding>() {
 
-<<<<<<< HEAD
-  override fun List<Project2>.evaluate(): List<Finding> {
-    val props = ChecksSettings::class.declaredMemberProperties
-      .associate { it.name to it.get(settings.checks) as Boolean }
-
-    val findings = flatMap { proj ->
-      @Suppress("DEPRECATION")
-      rules
-=======
   override fun evaluate(projects: List<McProject>): List<Finding> {
     val props = ChecksSettings::class.declaredMemberProperties
       .associate { it.name to it.get(settings.checks) as Boolean }
 
     val findings = projects.flatMap { proj ->
       @Suppress("DEPRECATION")
+      @Suppress("DEPRECATION")
       this.rules
->>>>>>> af130229
         .filter { props[it.id.decapitalize()] ?: false }
         .flatMap { it.check(proj) }
     }
