--- conflicted
+++ resolved
@@ -69,11 +69,7 @@
 
     configure<JavaPluginExtension> {
       @Suppress("MagicNumber")
-<<<<<<< HEAD
-      toolchain.languageVersion.set(JavaLanguageVersion.of(8))
-=======
       toolchain.languageVersion.set(JavaLanguageVersion.of(11))
->>>>>>> 97cbaa2c
     }
   }
 
@@ -83,11 +79,7 @@
       languageVersion = "1.6"
       apiVersion = "1.6"
 
-<<<<<<< HEAD
-      jvmTarget = "1.8"
-=======
       jvmTarget = "11"
->>>>>>> 97cbaa2c
 
       freeCompilerArgs = freeCompilerArgs + listOf(
         "-opt-in=kotlin.RequiresOptIn"
