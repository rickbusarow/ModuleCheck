/*
 * Copyright (C) 2021-2023 Rick Busarow
 * Licensed under the Apache License, Version 2.0 (the "License");
 * you may not use this file except in compliance with the License.
 * You may obtain a copy of the License at
 *
 *      http://www.apache.org/licenses/LICENSE-2.0
 *
 * Unless required by applicable law or agreed to in writing, software
 * distributed under the License is distributed on an "AS IS" BASIS,
 * WITHOUT WARRANTIES OR CONDITIONS OF ANY KIND, either express or implied.
 * See the License for the specific language governing permissions and
 * limitations under the License.
 */

<<<<<<< HEAD
buildscript {
  dependencies {
    // Gradle 7.6 has a dependency resolution bug which tries to use Kotlin 1.7.10
    // for transitive dependencies like `sam-with-receiver`.
    // https://github.com/gradle/gradle/issues/22510
    classpath(libs.kotlin.sam.with.receiver)
    classpath(libs.kotlin.serialization)
  }
}
=======
import org.jetbrains.kotlin.gradle.dsl.KotlinJvmProjectExtension
import org.jetbrains.kotlin.gradle.plugin.KotlinBasePlugin
>>>>>>> 4a549ac9

plugins {
  alias(libs.plugins.kotlin.jvm)
  alias(libs.plugins.dependencyAnalysis)
  alias(libs.plugins.moduleCheck)
  alias(libs.plugins.ktlint) apply false
}

moduleCheck {
  deleteUnused = true
  checks {
    sortDependencies = true
  }
}

val kotlinVersion = libs.versions.kotlin.get()
val ktlintPluginId = libs.plugins.ktlint.get().pluginId

allprojects ap@{

  val innerProject = this@ap

  apply(plugin = ktlintPluginId)
  dependencies {
    "ktlint"(rootProject.libs.rickBusarow.ktrules)
  }

  if (innerProject != rootProject) {
    rootProject.tasks.named("ktlintCheck") {
      dependsOn(innerProject.tasks.named("ktlintCheck"))
    }
    rootProject.tasks.named("ktlintFormat") {
      dependsOn(innerProject.tasks.named("ktlintFormat"))
    }
  }

  plugins.withType(KotlinBasePlugin::class.java).configureEach {
    extensions.configure(KotlinJvmProjectExtension::class.java) {
      jvmToolchain {
        languageVersion.set(JavaLanguageVersion.of(libs.versions.jdk.get()))
      }
    }
  }
  plugins.withType(JavaPlugin::class.java).configureEach {
    extensions.configure(JavaPluginExtension::class.java) {
      sourceCompatibility = JavaVersion.toVersion(libs.versions.jvmTarget.get())
    }
  }

  tasks.withType<org.jetbrains.kotlin.gradle.tasks.KotlinCompile>().configureEach {
    kotlinOptions {

      languageVersion = "1.6"
      apiVersion = "1.6"

      jvmTarget = libs.versions.jvmTarget.get()

      freeCompilerArgs = freeCompilerArgs + listOf(
        "-opt-in=kotlin.RequiresOptIn"
      )
    }
  }
}

tasks.withType<Delete>().configureEach rootTask@{

  subprojects {
    tasks.withType<Delete>().forEach { subTask ->
      this@rootTask.dependsOn(subTask)
    }
  }
}

tasks.named("test") rootTask@{

  subprojects {
    tasks.withType<Test>().forEach { subTask ->
      subTask.useJUnitPlatform()
      this@rootTask.dependsOn(subTask)
    }
  }
}<|MERGE_RESOLUTION|>--- conflicted
+++ resolved
@@ -13,7 +13,9 @@
  * limitations under the License.
  */
 
-<<<<<<< HEAD
+import org.jetbrains.kotlin.gradle.dsl.KotlinJvmProjectExtension
+import org.jetbrains.kotlin.gradle.plugin.KotlinBasePlugin
+
 buildscript {
   dependencies {
     // Gradle 7.6 has a dependency resolution bug which tries to use Kotlin 1.7.10
@@ -23,10 +25,6 @@
     classpath(libs.kotlin.serialization)
   }
 }
-=======
-import org.jetbrains.kotlin.gradle.dsl.KotlinJvmProjectExtension
-import org.jetbrains.kotlin.gradle.plugin.KotlinBasePlugin
->>>>>>> 4a549ac9
 
 plugins {
   alias(libs.plugins.kotlin.jvm)
