/*
 * Copyright (C) 2021-2023 Rick Busarow
 * Licensed under the Apache License, Version 2.0 (the "License");
 * you may not use this file except in compliance with the License.
 * You may obtain a copy of the License at
 *
 *      http://www.apache.org/licenses/LICENSE-2.0
 *
 * Unless required by applicable law or agreed to in writing, software
 * distributed under the License is distributed on an "AS IS" BASIS,
 * WITHOUT WARRANTIES OR CONDITIONS OF ANY KIND, either express or implied.
 * See the License for the specific language governing permissions and
 * limitations under the License.
 */

package modulecheck.project

import modulecheck.model.dependency.DownstreamDependency
import modulecheck.model.dependency.HasProjectPath

interface HasProjectCache {
  val projectCache: ProjectCache

  fun HasProjectPath.project(): McProject = projectCache.getValue(projectPath)
}

/**
 * @param projectCache the project cache which contains the desired project
 * @receiver has a defined path to be resolved to a project
 * @return the project associated with the path in the receiver
 * @since 0.12.0
 */
fun HasProjectPath.project(projectCache: ProjectCache): McProject =
  projectCache.getValue(projectPath)

/**
 * @param hasProjectCache has the project cache which contains the desired project
 * @receiver has a defined path to be resolved to a project
 * @return the project associated with the path in the receiver
 * @since 0.12.0
 */
fun HasProjectPath.project(hasProjectCache: HasProjectCache): McProject =
<<<<<<< HEAD
  hasProjectCache.projectCache
    .getValue(projectPath)
=======
  hasProjectCache.projectCache.getValue(projectPath)
>>>>>>> 4a549ac9

/**
 * @param projectCache the project cache which contains the desired project
 * @receiver has a dependentPath to be resolved to a project
 * @return the project associated with the path in the receiver
 * @since 0.12.0
 */
fun DownstreamDependency.project(projectCache: ProjectCache): McProject =
  projectCache.getValue(dependentProjectPath)

/**
 * @param hasProjectCache has the project cache which contains the desired project
 * @receiver has a dependentPath to be resolved to a project
 * @return the project associated with the path in the receiver
 * @since 0.12.0
 */
fun DownstreamDependency.project(hasProjectCache: HasProjectCache): McProject =
  hasProjectCache.projectCache.getValue(dependentProjectPath)<|MERGE_RESOLUTION|>--- conflicted
+++ resolved
@@ -40,12 +40,7 @@
  * @since 0.12.0
  */
 fun HasProjectPath.project(hasProjectCache: HasProjectCache): McProject =
-<<<<<<< HEAD
-  hasProjectCache.projectCache
-    .getValue(projectPath)
-=======
   hasProjectCache.projectCache.getValue(projectPath)
->>>>>>> 4a549ac9
 
 /**
  * @param projectCache the project cache which contains the desired project
