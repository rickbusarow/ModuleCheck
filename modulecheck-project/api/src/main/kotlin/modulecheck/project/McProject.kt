--- conflicted
+++ resolved
@@ -82,13 +82,8 @@
   val jvmTarget: JvmTarget
 
   /**
-<<<<<<< HEAD
-   * @return a [QualifiedDeclaredName] if one can be found for the given [declaredName] and
-   *     [sourceSetName]
-=======
    * @return a [QualifiedDeclaredName] if one can be found
-   *   for the given [resolvableMcName] and [sourceSetName]
->>>>>>> 281708d2
+   *   for the given [declaredName] and [sourceSetName]
    * @since 0.12.0
    */
   suspend fun resolveFqNameOrNull(
