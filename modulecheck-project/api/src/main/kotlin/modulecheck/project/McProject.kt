--- conflicted
+++ resolved
@@ -84,14 +84,9 @@
   val jvmTarget: JvmTarget
 
   /**
-<<<<<<< HEAD
    * @return a [QualifiedDeclaredName] if one can be found for the given [resolvableMcName] and
-   *   [sourceSetName]
-=======
-   * @return a [QualifiedDeclaredName] if one can be found for the given [declaredName] and
    *     [sourceSetName]
    * @since 0.12.0
->>>>>>> 69d6815a
    */
   suspend fun resolvedNameOrNull(
     resolvableMcName: ResolvableMcName,
