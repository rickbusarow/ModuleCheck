--- conflicted
+++ resolved
@@ -41,14 +41,7 @@
 
       - name: Begin Profiling
         run: |
-<<<<<<< HEAD
-          curl -s "https://get.sdkman.io" | bash
-          source "$HOME/.sdkman/bin/sdkman-init.sh"
-          sdk install gradleprofiler 0.12.0
-          gradle-profiler --benchmark --scenario-file gradle/profiler/profiler.scenarios clean_build --warmups 2 --iteration 3
-=======
-          gradle/profiler/gradle-profiler --benchmark --scenario-file gradle/profiler/profiler.scenarios clean_build --warmups 3 --iteration 10
->>>>>>> e439d8b2
+          gradle/profiler/gradle-profiler --benchmark --scenario-file gradle/profiler/profiler.scenarios clean_build --warmups 2 --iteration 10
 
       - uses: actions/upload-artifact@v2
         with:
@@ -80,14 +73,7 @@
 
       - name: Begin Profiling
         run: |
-<<<<<<< HEAD
-          curl -s "https://get.sdkman.io" | bash
-          source "$HOME/.sdkman/bin/sdkman-init.sh"
-          sdk install gradleprofiler 0.12.0
-          gradle-profiler --benchmark --scenario-file gradle/profiler/profiler.scenarios clean_build --warmups 2 --iteration 3
-=======
-          gradle/profiler/gradle-profiler --benchmark --scenario-file gradle/profiler/profiler.scenarios clean_build --warmups 3 --iteration 10
->>>>>>> e439d8b2
+          gradle/profiler/gradle-profiler --benchmark --scenario-file gradle/profiler/profiler.scenarios clean_build --warmups 2 --iteration 10
 
       - uses: actions/upload-artifact@v2
         name: Archive Benchmark Result File
