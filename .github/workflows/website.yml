name: deploy-website

on:
  push:
    branches: [ main ]

  # Allows you to run this workflow manually from the Actions tab
  workflow_dispatch:

env:
<<<<<<< HEAD
  gradleArgs: '-Dorg.gradle.jvmargs=-Xmx6g -Dfile.encoding=UTF-8 -XX:+UseParallelGC'
=======
  gradleArgs: '-Dorg.gradle.jvmargs=-Xmx10g -Dfile.encoding=UTF-8 -XX:+UseParallelGC'
>>>>>>> 97cbaa2c

# A workflow run is made up of one or more jobs that can run sequentially or in parallel
jobs:
  publish:
    runs-on: macos-latest
    steps:

      # Checks-out your repository under $GITHUB_WORKSPACE, so your job can access it
      - name: Check out repo
        uses: actions/checkout@v3

      # Node is required for npm
      - name: Set up Node
        uses: actions/setup-node@v3
        with:
          node-version: 18.x
          cache: yarn
          cache-dependency-path: website/yarn.lock

      - name: Install Yarn
        working-directory: website
        run: yarn install --frozen-lockfile

      - name: Set up JDK
        uses: actions/setup-java@v3
        with:
          distribution: 'zulu'
          java-version: '11'

      - name: compileKotlin
        uses: gradle/gradle-build-action@v2
        with:
          arguments: compileKotlin "${{ env.gradleArgs }}"
          cache-read-only: false

      - name: dokkaHtmlMultiModule
        uses: gradle/gradle-build-action@v2
        with:
          arguments: dokkaHtmlMultiModule "${{ env.gradleArgs }}"
          cache-read-only: false

      - name: build website
        uses: gradle/gradle-build-action@v2
        with:
          arguments: buildSite "${{ env.gradleArgs }}"
          cache-read-only: false

      - name: Deploy to GitHub Pages
        if: success()
        uses: crazy-max/ghaction-github-pages@v3
        with:
          target_branch: gh-pages
          build_dir: website/build
        env:
          GITHUB_TOKEN: ${{ secrets.GITHUB_TOKEN }}<|MERGE_RESOLUTION|>--- conflicted
+++ resolved
@@ -8,11 +8,7 @@
   workflow_dispatch:
 
 env:
-<<<<<<< HEAD
-  gradleArgs: '-Dorg.gradle.jvmargs=-Xmx6g -Dfile.encoding=UTF-8 -XX:+UseParallelGC'
-=======
   gradleArgs: '-Dorg.gradle.jvmargs=-Xmx10g -Dfile.encoding=UTF-8 -XX:+UseParallelGC'
->>>>>>> 97cbaa2c
 
 # A workflow run is made up of one or more jobs that can run sequentially or in parallel
 jobs:
