--- conflicted
+++ resolved
@@ -73,13 +73,8 @@
       fail-fast: false
       matrix:
         kotlin-version: [ 1.5.0-M2, 1.4.31, 1.3.72 ]
-<<<<<<< HEAD
-        gradle-version: [ 7.0-rc-1, 6.8.3 ]
+        gradle-version: [ 7.0-rc-2, 6.8.3 ]
         agp-version: [ 7.0.0-alpha12, 4.2.0-beta06, 4.1.3, 4.0.1 ]
-=======
-        gradle-version: [ 7.0-rc-2, 6.8.3 ]
-        agp-version: [ 4.1.3, 4.0.1 ]
->>>>>>> 709e356d
 
     steps:
       - uses: actions/checkout@v2
