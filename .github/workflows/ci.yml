name: CI

on:
  pull_request:
  workflow_dispatch:

jobs:

  cancel-previous-runs:
    runs-on: ubuntu-latest
    steps:
      - name: Cancel Previous Runs
        uses: styfle/cancel-workflow-action@85880fa0301c86cca9da44039ee3bb12d3bedbfa # 0.12.1
        env:
          GITHUB_TOKEN: '${{ secrets.GITHUB_TOKEN }}'

  validate-wrapper:
    runs-on: ubuntu-latest
    steps:
      - name: check out
        uses: actions/checkout@11bd71901bbe5b1630ceea73d27597364c9af683 # v4
      - uses: gradle/wrapper-validation-action@f9c9c575b8b21b6485636a91ffecd10e558c62f6 # v3

  build-all:
    needs: validate-wrapper
    strategy:
      fail-fast: false
      matrix:
        runner: [ ubuntu-latest, windows-latest ]
    runs-on: ${{ matrix.runner }}
    steps:
      - name: check out
        uses: actions/checkout@11bd71901bbe5b1630ceea73d27597364c9af683 # v4

      - name: main build
        uses: rickbusarow/actions/gradle-task@bf0940965387f10bcb8b6699a79499d18167dfbe # v1
        with:
          task: jar compileKotlin
          write-cache-key: main-build-artifacts
          restore-cache-key: build-logic-artifacts

  ktlint:
    runs-on: ubuntu-latest
    needs: build-all
    steps:
      - uses: actions/checkout@11bd71901bbe5b1630ceea73d27597364c9af683 # v4
      - name: Create GitHub App Token
        uses: actions/create-github-app-token@67e27a7eb7db372a1c61a7f9bdab8699e9ee57f7 # v1
        id: app-token
        with:
          app-id: ${{ secrets.PR_BOT_APP_ID }}
          private-key: ${{ secrets.PR_BOT_PRIVATE_KEY }}

      - name: ktlint
        uses: rickbusarow/actions/gradle-task-with-commit@bf0940965387f10bcb8b6699a79499d18167dfbe # v1
        with:
          personal-access-token: ${{ steps.app-token.outputs.token }}
          fix-task: ktlintFormat
          check-task: ktlintCheck

  ci-matrices:
    runs-on: ubuntu-latest
    needs: build-all
    steps:
      - uses: actions/checkout@11bd71901bbe5b1630ceea73d27597364c9af683 # v4
      - name: Create GitHub App Token
        uses: actions/create-github-app-token@67e27a7eb7db372a1c61a7f9bdab8699e9ee57f7 # v1
        id: app-token
        with:
          app-id: ${{ secrets.PR_BOT_APP_ID }}
          private-key: ${{ secrets.PR_BOT_PRIVATE_KEY }}

      - name: ci-matrices
        uses: rickbusarow/actions/gradle-task-with-commit@bf0940965387f10bcb8b6699a79499d18167dfbe # v1
        with:
          personal-access-token: ${{ steps.app-token.outputs.token }}
          fix-task: versionsMatrixYamlUpdate unitTestShardMatrixYamlUpdate
          check-task: versionsMatrixYamlCheck unitTestShardMatrixYamlCheck

  dependency-guard:
    runs-on: ubuntu-latest
    needs: build-all
    steps:
      - uses: actions/checkout@11bd71901bbe5b1630ceea73d27597364c9af683 # v4
      - name: Create GitHub App Token
        uses: actions/create-github-app-token@67e27a7eb7db372a1c61a7f9bdab8699e9ee57f7 # v1
        id: app-token
        with:
          app-id: ${{ secrets.PR_BOT_APP_ID }}
          private-key: ${{ secrets.PR_BOT_PRIVATE_KEY }}

      - name: dependency-guard
        uses: rickbusarow/actions/gradle-task-with-commit@bf0940965387f10bcb8b6699a79499d18167dfbe # v1
        with:
          personal-access-token: ${{ steps.app-token.outputs.token }}
<<<<<<< HEAD
          fix-task: dependencyGuardBaseline --no-parallel
          check-task: dependencyGuard --no-parallel

#  moduleCheck:
#    runs-on: ubuntu-latest
#    needs: build-all
#    steps:
#      - uses: actions/checkout@11bd71901bbe5b1630ceea73d27597364c9af683 # v4
#      - name: Create GitHub App Token
#        uses: actions/create-github-app-token@136412a57a7081aa63c935a2cc2918f76c34f514 # v1
#        id: app-token
#        with:
#          app-id: ${{ secrets.PR_BOT_APP_ID }}
#          private-key: ${{ secrets.PR_BOT_PRIVATE_KEY }}
#
#      - name: moduleCheck
#        uses: rickbusarow/actions/gradle-task-with-commit@bf0940965387f10bcb8b6699a79499d18167dfbe # v1
#        with:
#          personal-access-token: ${{ steps.app-token.outputs.token }}
#          fix-task: moduleCheckAuto
#          check-task: moduleCheck
=======
          fix-task: dependencyGuardBaseline
          check-task: dependencyGuard

  moduleCheck:
    runs-on: ubuntu-latest
    needs: build-all
    steps:
      - uses: actions/checkout@11bd71901bbe5b1630ceea73d27597364c9af683 # v4
      - name: Create GitHub App Token
        uses: actions/create-github-app-token@67e27a7eb7db372a1c61a7f9bdab8699e9ee57f7 # v1
        id: app-token
        with:
          app-id: ${{ secrets.PR_BOT_APP_ID }}
          private-key: ${{ secrets.PR_BOT_PRIVATE_KEY }}

      - name: moduleCheck
        uses: rickbusarow/actions/gradle-task-with-commit@bf0940965387f10bcb8b6699a79499d18167dfbe # v1
        with:
          personal-access-token: ${{ steps.app-token.outputs.token }}
          fix-task: moduleCheckAuto
          check-task: moduleCheck
>>>>>>> 52d2d480

  doks:
    runs-on: ubuntu-latest
    needs: build-all
    steps:
      - uses: actions/checkout@11bd71901bbe5b1630ceea73d27597364c9af683 # v4
      - name: Create GitHub App Token
        uses: actions/create-github-app-token@67e27a7eb7db372a1c61a7f9bdab8699e9ee57f7 # v1
        id: app-token
        with:
          app-id: ${{ secrets.PR_BOT_APP_ID }}
          private-key: ${{ secrets.PR_BOT_PRIVATE_KEY }}

      - name: doks
        uses: rickbusarow/actions/gradle-task-with-commit@bf0940965387f10bcb8b6699a79499d18167dfbe # v1
        with:
          personal-access-token: ${{ steps.app-token.outputs.token }}
          fix-task: doks
          check-task: doksCheck

  website-versioning:
    runs-on: ubuntu-latest
    needs: build-all
    steps:
      - uses: actions/checkout@11bd71901bbe5b1630ceea73d27597364c9af683 # v4
      - name: Create GitHub App Token
        uses: actions/create-github-app-token@67e27a7eb7db372a1c61a7f9bdab8699e9ee57f7 # v1
        id: app-token
        with:
          app-id: ${{ secrets.PR_BOT_APP_ID }}
          private-key: ${{ secrets.PR_BOT_PRIVATE_KEY }}

      - name: website versioning
        uses: rickbusarow/actions/gradle-task-with-commit@bf0940965387f10bcb8b6699a79499d18167dfbe # v1
        with:
          personal-access-token: ${{ steps.app-token.outputs.token }}
          fix-task: updateWebsiteNextDocsVersionRefs updateWebsitePackageJsonVersion updateWebsiteChangelog
          check-task: checkWebsiteNextDocsVersionRefs checkWebsitePackageJsonVersion

  artifacts-check:
    runs-on: ubuntu-latest
    needs: build-all
    steps:
      - uses: actions/checkout@11bd71901bbe5b1630ceea73d27597364c9af683 # v4
      - name: Create GitHub App Token
        uses: actions/create-github-app-token@67e27a7eb7db372a1c61a7f9bdab8699e9ee57f7 # v1
        id: app-token
        with:
          app-id: ${{ secrets.PR_BOT_APP_ID }}
          private-key: ${{ secrets.PR_BOT_PRIVATE_KEY }}

      - name: artifacts-check
        uses: rickbusarow/actions/gradle-task-with-commit@bf0940965387f10bcb8b6699a79499d18167dfbe # v1
        with:
          personal-access-token: ${{ steps.app-token.outputs.token }}
          fix-task: artifactsDump
          check-task: artifactsCheck

  check-version-is-snapshot:
    runs-on: ubuntu-latest
    needs: build-all
    steps:
      - uses: actions/checkout@11bd71901bbe5b1630ceea73d27597364c9af683 # v4
      - name: check version is snapshot
        uses: rickbusarow/actions/gradle-task@bf0940965387f10bcb8b6699a79499d18167dfbe # v1
        with:
          task: checkVersionIsSnapshot

  detekt:
    runs-on: ubuntu-latest
    needs: build-all
    steps:
      - uses: actions/checkout@11bd71901bbe5b1630ceea73d27597364c9af683 # v4
      - name: detektAll
        uses: rickbusarow/actions/gradle-task@bf0940965387f10bcb8b6699a79499d18167dfbe # v1
        with:
          task: detektAll
          restore-cache-key: main-build-artifacts

      - name: merge detekt SARIF reports
        run: ./gradlew detektReportMerge

      - name: Upload SARIF to Github using the upload-sarif action
        uses: github/codeql-action/upload-sarif@dd746615b3b9d728a6a37ca2045b68ca76d4841a # v3
        if: success() || failure()
        with:
          sarif_file: build/reports/detekt/merged.sarif

  build-website:
    runs-on: ubuntu-latest
    needs: build-all
    steps:
      - name: check out
        uses: actions/checkout@11bd71901bbe5b1630ceea73d27597364c9af683 # v4

      - name: dokkaHtmlMultiModule
        uses: rickbusarow/actions/gradle-task@bf0940965387f10bcb8b6699a79499d18167dfbe # v1
        with:
          task: dokkaHtmlMultiModule
          restore-cache-key: main-build-artifacts
          write-cache-key: dokka-build-artifacts

      - name: website build cache
        uses: actions/cache@1bd1e32a3bdc45362d1e726936510720a7c30a57 # v4
        with:
          path: |
            website/.docusaurus
            website/build
            website/node_modules
          key: website-build
          enableCrossOsArchive: true

      - uses: pnpm/action-setup@v2
        with:
          version: 8

      # Node is required for pnpm
      - name: Set up Node
        uses: actions/setup-node@1d0ff469b7ec7b3cb9d8673fde0c81c44821de2a # v4
        with:
          node-version: 18
          cache: pnpm
          cache-dependency-path: website/pnpm-lock.yaml

      - name: Install Pnpm
        working-directory: website
        run: pnpm install --no-lockfile

      - name: build website
        uses: rickbusarow/actions/gradle-task@bf0940965387f10bcb8b6699a79499d18167dfbe # v1
        with:
          task: buildSite
          write-cache-key: website-build

      - name: knit check
        run: ./gradlew knitCheck

  unit-tests:
    needs: build-all
    strategy:
      fail-fast: false
      matrix:
        runner: [ ubuntu, windows ]
        ### <start-unit-test-shards>
        shardNum: [ 1, 2, 3, 4 ]
        ### <end-unit-test-shards>
    runs-on: ${{ matrix.runner }}-latest
    steps:
      - name: check out
        uses: actions/checkout@11bd71901bbe5b1630ceea73d27597364c9af683 # v4

      - name: unit tests
        uses: rickbusarow/actions/gradle-task@bf0940965387f10bcb8b6699a79499d18167dfbe # v1
        with:
          task: testShard${{ matrix.shardNum }}
          restore-cache-key: main-build-artifacts

      - name: Archive test results
        uses: actions/upload-artifact@65c4c4a1ddee5b72f698fdd19549f0f0fb45cf08 # v4
        if: failure()
        with:
          name: test-results
          path: ${{ github.workspace }}/**/build/reports/tests/

      - name: Unit test results
        uses: mikepenz/action-junit-report@ee6b445351cd81e2f73a16a0e52d598aeac2197f # v5
        if: failure()
        with:
          github_token: ${{ secrets.GITHUB_TOKEN }}
          report_paths: '**/build/**/TEST-*.xml'
          check_name: Unit Test Results - ${{runner.os}}

  integration-tests-ubuntu:
    needs: build-all
    strategy:
      fail-fast: false
      ### <start-versions-matrix>
      matrix:
        kotlin-version: [ 2.0.21 ]
        gradle-version: [ 8.5, 8.12.1 ]
        agp-version: [ 8.0.2, 8.1.0 ]
        anvil-version: [ 2.5.0, 2.5.1 ]
        exclude:
          - kotlin-version: 2.0.21
            anvil-version: 2.5.0
      ### <end-versions-matrix>
    runs-on: ubuntu-latest
    steps:
      - uses: actions/checkout@11bd71901bbe5b1630ceea73d27597364c9af683 # v4
      - name: integration-tests
        uses: rickbusarow/actions/gradle-task@bf0940965387f10bcb8b6699a79499d18167dfbe # v1
        with:
          task: |
            integrationTest
              -Pmodulecheck.gradleVersion=${{ matrix.gradle-version }}
              -Pmodulecheck.agpVersion=${{ matrix.agp-version }}
              -Pmodulecheck.kotlinVersion=${{ matrix.kotlin-version }}
              -Pmodulecheck.anvilVersion=${{ matrix.anvil-version }}
              -Pmodulecheck.exhaustive=false
          restore-cache-key: main-build-artifacts

      - name: Unit test results
        uses: mikepenz/action-junit-report@ee6b445351cd81e2f73a16a0e52d598aeac2197f # v5
        if: failure()
        with:
          github_token: ${{ secrets.GITHUB_TOKEN }}
          report_paths: '**/build/**/TEST-*.xml'
          check_name: Integration Test Results

  integration-tests-windows:
    needs: build-all
    strategy:
      fail-fast: false
      matrix:
        ### <start-integration-test-shards>
        shardNum: [ 1, 2, 3, 4, 5, 6 ]
        ### <end-integration-test-shards>
    runs-on: windows-latest
    steps:
      - uses: actions/checkout@11bd71901bbe5b1630ceea73d27597364c9af683 # v4
      - name: integration-tests-windows
        uses: rickbusarow/actions/gradle-task@bf0940965387f10bcb8b6699a79499d18167dfbe # v1
        with:
          task: integrationTestShard${{ matrix.shardNum }} -Pmodulecheck.exhaustive=false
          restore-cache-key: main-build-artifacts

      - name: Archive integration test results
        uses: actions/upload-artifact@65c4c4a1ddee5b72f698fdd19549f0f0fb45cf08 # v4
        if: failure()
        with:
          name: integration-test-results-windows
          path: ${{ github.workspace }}/**/build/reports/tests/

      - name: Integration test results
        uses: mikepenz/action-junit-report@ee6b445351cd81e2f73a16a0e52d598aeac2197f # v5
        if: failure()
        with:
          github_token: ${{ secrets.GITHUB_TOKEN }}
          report_paths: '**/build/**/TEST-*.xml'
          check_name: Integration Test Results - Windows

  all-checks:
    if: always()
    runs-on: ubuntu-latest
    needs:
      - artifacts-check
      - build-website
      - check-version-is-snapshot
      - ci-matrices
      - dependency-guard
      - detekt
      - doks
      - integration-tests-ubuntu
      - integration-tests-windows
      - ktlint
#      - moduleCheck
      - unit-tests
      - validate-wrapper
      - website-versioning
    steps:
      - name: require that all other jobs have passed
        uses: re-actors/alls-green@05ac9388f0aebcb5727afa17fcccfecd6f8ec5fe # v1.2.2
        with:
          jobs: ${{ toJSON(needs) }}<|MERGE_RESOLUTION|>--- conflicted
+++ resolved
@@ -93,7 +93,6 @@
         uses: rickbusarow/actions/gradle-task-with-commit@bf0940965387f10bcb8b6699a79499d18167dfbe # v1
         with:
           personal-access-token: ${{ steps.app-token.outputs.token }}
-<<<<<<< HEAD
           fix-task: dependencyGuardBaseline --no-parallel
           check-task: dependencyGuard --no-parallel
 
@@ -115,29 +114,6 @@
 #          personal-access-token: ${{ steps.app-token.outputs.token }}
 #          fix-task: moduleCheckAuto
 #          check-task: moduleCheck
-=======
-          fix-task: dependencyGuardBaseline
-          check-task: dependencyGuard
-
-  moduleCheck:
-    runs-on: ubuntu-latest
-    needs: build-all
-    steps:
-      - uses: actions/checkout@11bd71901bbe5b1630ceea73d27597364c9af683 # v4
-      - name: Create GitHub App Token
-        uses: actions/create-github-app-token@67e27a7eb7db372a1c61a7f9bdab8699e9ee57f7 # v1
-        id: app-token
-        with:
-          app-id: ${{ secrets.PR_BOT_APP_ID }}
-          private-key: ${{ secrets.PR_BOT_PRIVATE_KEY }}
-
-      - name: moduleCheck
-        uses: rickbusarow/actions/gradle-task-with-commit@bf0940965387f10bcb8b6699a79499d18167dfbe # v1
-        with:
-          personal-access-token: ${{ steps.app-token.outputs.token }}
-          fix-task: moduleCheckAuto
-          check-task: moduleCheck
->>>>>>> 52d2d480
 
   doks:
     runs-on: ubuntu-latest
