--- conflicted
+++ resolved
@@ -45,13 +45,7 @@
       _allDeclarations.forEach { pluginDeclaration ->
 
         val cached = getOrPut(pluginDeclaration) {
-<<<<<<< HEAD
-          blockSuppressed
-            .mapNotNull { FindingName.safe(it) }
-            .mapTo(mutableSetOf()) { it }
-=======
           blockSuppressed.mapNotNullTo(mutableSetOf()) { FindingName.safe(it) }
->>>>>>> 97cbaa2c
         }
 
         cached += pluginDeclaration.suppressed.updateOldSuppresses()
@@ -104,11 +98,7 @@
   }
 
   private fun Collection<String>.asFindingNames(): Set<FindingName> {
-<<<<<<< HEAD
-    return mapNotNull { FindingName.safe(it) }.toSet()
-=======
     return mapNotNullTo(mutableSetOf()) { FindingName.safe(it) }
->>>>>>> 97cbaa2c
   }
 }
 
