--- conflicted
+++ resolved
@@ -20,35 +20,18 @@
 import com.github.javaparser.ParserConfiguration.LanguageLevel
 import com.github.javaparser.ast.CompilationUnit
 import com.github.javaparser.ast.Node
-<<<<<<< HEAD
-import com.github.javaparser.ast.body.EnumConstantDeclaration
-import com.github.javaparser.ast.body.FieldDeclaration
-import com.github.javaparser.ast.body.MethodDeclaration
-import com.github.javaparser.ast.body.TypeDeclaration
-import com.github.javaparser.ast.body.VariableDeclarator
-import com.github.javaparser.ast.expr.SimpleName
-=======
 import com.github.javaparser.ast.body.ClassOrInterfaceDeclaration
 import com.github.javaparser.ast.body.FieldDeclaration
 import com.github.javaparser.ast.body.MethodDeclaration
 import com.github.javaparser.ast.nodeTypes.NodeWithTypeParameters
->>>>>>> 3e21fd74
 import com.github.javaparser.ast.nodeTypes.modifiers.NodeWithPrivateModifier
 import com.github.javaparser.ast.nodeTypes.modifiers.NodeWithStaticModifier
 import com.github.javaparser.ast.type.ClassOrInterfaceType
 import com.github.javaparser.ast.type.Type
 import com.github.javaparser.resolution.Resolvable
-<<<<<<< HEAD
-import com.github.javaparser.resolution.declarations.ResolvedDeclaration
 import com.github.javaparser.symbolsolver.JavaSymbolSolver
 import com.github.javaparser.symbolsolver.resolution.typesolvers.CombinedTypeSolver
 import com.github.javaparser.symbolsolver.resolution.typesolvers.ReflectionTypeSolver
-import modulecheck.parsing.source.DeclarationName
-=======
-import com.github.javaparser.symbolsolver.JavaSymbolSolver
-import com.github.javaparser.symbolsolver.resolution.typesolvers.CombinedTypeSolver
-import com.github.javaparser.symbolsolver.resolution.typesolvers.ReflectionTypeSolver
->>>>>>> 3e21fd74
 import modulecheck.parsing.source.JavaFile
 import modulecheck.parsing.source.JavaVersion
 import modulecheck.parsing.source.JavaVersion.VERSION_11
@@ -78,10 +61,7 @@
 import modulecheck.utils.mapToSet
 import org.jetbrains.kotlin.name.FqName
 import java.io.File
-<<<<<<< HEAD
-=======
 import kotlin.LazyThreadSafetyMode.NONE
->>>>>>> 3e21fd74
 import kotlin.contracts.contract
 
 class RealJavaFile(
@@ -92,21 +72,7 @@
 
   override val name = file.name
 
-<<<<<<< HEAD
-  data class ParsedFile(
-    val packageFqName: String,
-    val imports: List<ImportDeclaration>,
-    val classOrInterfaceTypes: Set<ClassOrInterfaceType>,
-    val typeDeclarations: List<TypeDeclaration<*>>,
-    val fieldDeclarations: Set<DeclarationName>,
-    val enumDeclarations: Set<DeclarationName>
-  )
-
-  private val parsed by lazy {
-
-=======
   private val parserConfiguration by lazy(NONE) {
->>>>>>> 3e21fd74
     // Set up a minimal type solver that only looks at the classes used to run this sample.
     val combinedTypeSolver = CombinedTypeSolver()
       .apply {
@@ -115,83 +81,6 @@
         //  consider adding this with source dirs for all dependencies?
         //  add(JavaParserTypeSolver())
       }
-<<<<<<< HEAD
-
-    val symbolSolver = JavaSymbolSolver(combinedTypeSolver)
-
-    StaticJavaParser.getConfiguration().setSymbolResolver(symbolSolver)
-
-    val classOrInterfaceTypes = mutableSetOf<ClassOrInterfaceType>()
-    val typeDeclarations = mutableListOf<TypeDeclaration<*>>()
-    val memberDeclarations = mutableSetOf<DeclarationName>()
-    val enumDeclarations = mutableSetOf<DeclarationName>()
-
-    val packageFqName: String
-    val imports: List<ImportDeclaration>
-
-    // This is a band-aid for JavaParser's lack of support for Java Records.  Parsing a file with
-    // records will just throw an exception...
-    val compilationUnit = runCatching { StaticJavaParser.parse(file) }.getOrNull()
-
-    if (compilationUnit != null) {
-
-      packageFqName = compilationUnit.packageDeclaration.get().nameAsString
-      imports = compilationUnit.imports
-    } else {
-      // If parsing fails because of Records, use simple Regex parsing to get imports and package.
-      val namePartReg = "\\p{javaJavaIdentifierStart}\\p{javaJavaIdentifierPart}*"
-
-      val packageReg = "\\s*package\\s+($namePartReg(?:\\.$namePartReg)*);".toRegex()
-      val importReg = "\\s*import\\s+((?:static\\s+)?)($namePartReg(?:\\.$namePartReg)*);".toRegex()
-
-      val text = file.readText()
-
-      packageFqName = packageReg.find(text)?.value ?: ""
-
-      imports = importReg.findAll(text)
-        .map { it.destructured }
-        .map { (static, name) ->
-          val isStatic = static.isNotBlank()
-          val isAsterisk = name.endsWith(".*")
-          ImportDeclaration(name, isStatic, isAsterisk)
-        }
-        .toList()
-    }
-
-    // compilationUnit.printEverything()
-
-    compilationUnit?.childrenRecursive()
-      ?.forEach { node ->
-
-        when (node) {
-          is ClassOrInterfaceType -> classOrInterfaceTypes.add(node)
-          is TypeDeclaration<*> -> typeDeclarations.add(node)
-          is MethodDeclaration -> {
-
-            if (node.canBeImported()) {
-              memberDeclarations.add(DeclarationName(node.fqName(typeDeclarations)))
-            }
-          }
-          is FieldDeclaration -> {
-            if (node.canBeImported()) {
-              memberDeclarations.add(DeclarationName(node.fqName(typeDeclarations)))
-            }
-          }
-          is EnumConstantDeclaration -> {
-            enumDeclarations.add(DeclarationName(node.fqName(typeDeclarations)))
-          }
-        }
-      }
-
-    ParsedFile(
-      packageFqName = packageFqName,
-      imports = imports,
-      classOrInterfaceTypes = classOrInterfaceTypes,
-      typeDeclarations = typeDeclarations.distinct(),
-      fieldDeclarations = memberDeclarations,
-      enumDeclarations = enumDeclarations
-    )
-=======
 
     val symbolSolver = JavaSymbolSolver(combinedTypeSolver)
 
@@ -208,7 +97,6 @@
       .parse(file)
       .result
       .get()
->>>>>>> 3e21fd74
   }
 
   private val parsed by ParsedFile.fromCompilationUnitLazy(compilationUnit)
@@ -216,11 +104,7 @@
   override val packageFqName by lazy { parsed.packageFqName }
 
   override val imports by lazy {
-<<<<<<< HEAD
-    parsed.imports
-=======
     compilationUnit.imports
->>>>>>> 3e21fd74
       .filterNot { it.isAsterisk }
       .map { it.nameAsString }
       .toSet()
@@ -241,54 +125,12 @@
   }
 
   override val wildcardImports: Set<String> by lazy {
-<<<<<<< HEAD
-    parsed.imports
-=======
     compilationUnit.imports
->>>>>>> 3e21fd74
       .filter { it.isAsterisk }
       .map { it.nameAsString }
       .toSet()
   }
 
-<<<<<<< HEAD
-  override val maybeExtraReferences: LazyDeferred<Set<String>> = lazyDeferred {
-
-    val unresolved = parsed.classOrInterfaceTypes
-      .map { it.nameWithScope }
-      .filter { name -> imports.none { import -> import.endsWith(name) } }
-
-    val all = unresolved + unresolved.flatMap { reference ->
-      wildcardImports.map { "$it.$reference" } + "$packageFqName.$reference"
-    }
-
-    all.toSet()
-  }
-
-  private fun <T, R : ResolvedDeclaration> T.fqName(
-    typeDeclarations: List<TypeDeclaration<*>>
-  ): String
-    where T : Node, T : Resolvable<R> {
-    val simpleName = when (this) {
-      is MethodDeclaration -> name.asString()
-      is FieldDeclaration -> requireChildOfType<VariableDeclarator>().nameAsString
-      is EnumConstantDeclaration -> nameAsString
-      else -> {
-
-        println(
-          """~~~~~~~~~~~~~~~~~~~~~~~~~~~~~~~~~~~~~~~~~~  the problem node  -- ${this::class}
-          |$this
-          |_____________________--
-        """.trimMargin()
-        )
-
-        printEverything()
-
-        kotlin.runCatching { resolve().name }
-          .getOrNull()
-          ?: simpleName()
-      }
-=======
   private val typeReferenceNames: Set<String> by lazy {
 
     compilationUnit
@@ -316,23 +158,11 @@
     val all = unresolved + unresolved.flatMap { reference ->
       reference.javaLangFqNameOrNull()?.let { listOf(it.asString()) }
         ?: (wildcardImports.map { "$it.$reference" } + "$packageFqName.$reference")
->>>>>>> 3e21fd74
     }
 
     all.toSet()
   }
 
-<<<<<<< HEAD
-  private fun <T : Node> T.simpleName(): String {
-
-    return if (this is SimpleName) {
-      asString()
-    } else {
-      getChildrenOfTypeRecursive<SimpleName>()
-        .first()
-        .asString()
-    }
-=======
   override val apiReferences: Set<FqName> by lazy {
 
     val members = compilationUnit.childrenRecursive()
@@ -376,7 +206,6 @@
 
     (resolved + guesses)
       .mapToSet { FqName(it) }
->>>>>>> 3e21fd74
   }
 }
 
@@ -410,13 +239,6 @@
     .flatten()
 }
 
-<<<<<<< HEAD
-fun <T> T.canBeImported(): Boolean
-  where T : NodeWithStaticModifier<T>, T : NodeWithPrivateModifier<T> {
-
-  contract {
-    returns(true) implies (this@canBeImported is Resolvable<*>)
-=======
 fun FieldDeclaration.apiReferences(): List<String> {
   return (elementType as? ClassOrInterfaceType)?.typeReferencesRecursive()
     .orEmpty()
@@ -502,8 +324,5 @@
     VERSION_19 -> LanguageLevel.CURRENT
     VERSION_20 -> LanguageLevel.CURRENT
     VERSION_HIGHER -> LanguageLevel.CURRENT
->>>>>>> 3e21fd74
-  }
-
-  return isStatic() && !isPrivate() && this is Resolvable<*>
+  }
 }