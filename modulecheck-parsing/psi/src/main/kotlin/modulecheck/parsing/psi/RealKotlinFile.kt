--- conflicted
+++ resolved
@@ -76,26 +76,17 @@
 import java.io.File
 
 class RealKotlinFile(
-<<<<<<< HEAD
-  val psi: KtFile,
-=======
   override val file: File,
   override val psi: KtFile,
->>>>>>> d2daa157
   private val psiResolver: PsiElementResolver,
   private val nameParser: NameParser,
   private val kotlinEnvironment: KotlinEnvironment
 ) : KotlinFile {
 
-<<<<<<< HEAD
+  private val bindingContext by lazy { kotlinEnvironment.bindingContext }
+
   override val name = psi.name
 
-=======
-  private val bindingContext by lazy { kotlinEnvironment.bindingContext }
-
-  override val name = psi.name
-
->>>>>>> d2daa157
   override val packageName by lazy { PackageName(psi.packageFqName.asString()) }
 
   // For `import com.foo as Bar`, the entry is `"Bar" to "com.foo".asExplicitKotlinReference()`
