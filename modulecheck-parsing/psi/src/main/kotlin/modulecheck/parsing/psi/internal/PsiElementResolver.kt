--- conflicted
+++ resolved
@@ -17,12 +17,9 @@
 
 import modulecheck.parsing.element.resolve.SymbolResolver
 import modulecheck.parsing.gradle.model.SourceSetName
-<<<<<<< HEAD
 import modulecheck.parsing.source.DeclaredName
 import modulecheck.parsing.source.PackageName
-=======
 import modulecheck.parsing.source.QualifiedDeclaredName
->>>>>>> bc695ad8
 import modulecheck.project.McProject
 import modulecheck.utils.lazy.LazySet
 import org.jetbrains.kotlin.com.intellij.psi.PsiElement
@@ -30,19 +27,11 @@
 class PsiElementResolver(
   private val project: McProject,
   private val sourceSetName: SourceSetName
-<<<<<<< HEAD
 ) : SymbolResolver<PsiElement> {
   override suspend fun declaredNameOrNull(
     symbol: PsiElement
-  ): DeclaredName? {
+  ): QualifiedDeclaredName? {
     return symbol.declaredNameOrNull(project, sourceSetName)
-=======
-) {
-  suspend fun declaredNameOrNull(
-    token: PsiElement
-  ): QualifiedDeclaredName? {
-    return token.declaredNameOrNull(project, sourceSetName)
->>>>>>> bc695ad8
   }
 }
 
