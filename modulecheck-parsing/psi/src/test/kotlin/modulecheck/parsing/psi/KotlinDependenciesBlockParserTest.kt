/*
 * Copyright (C) 2021-2023 Rick Busarow
 * Licensed under the Apache License, Version 2.0 (the "License");
 * you may not use this file except in compliance with the License.
 * You may obtain a copy of the License at
 *
 *      http://www.apache.org/licenses/LICENSE-2.0
 *
 * Unless required by applicable law or agreed to in writing, software
 * distributed under the License is distributed on an "AS IS" BASIS,
 * WITHOUT WARRANTIES OR CONDITIONS OF ANY KIND, either express or implied.
 * See the License for the specific language governing permissions and
 * limitations under the License.
 */

package modulecheck.parsing.psi

import kotlinx.coroutines.runBlocking
import modulecheck.model.dependency.ConfigurationName
import modulecheck.model.dependency.ProjectDependency.RuntimeProjectDependency
import modulecheck.model.dependency.ProjectPath.StringProjectPath
import modulecheck.model.dependency.ProjectPath.TypeSafeProjectPath
import modulecheck.parsing.gradle.dsl.ExternalDependencyDeclaration
import modulecheck.parsing.gradle.dsl.ModuleDependencyDeclaration
import modulecheck.parsing.gradle.dsl.UnknownDependencyDeclaration
import modulecheck.parsing.kotlin.compiler.NoContextPsiFileFactory
import modulecheck.project.McProject
import modulecheck.project.test.ProjectTest
import modulecheck.reporting.logging.PrintLogger
import org.junit.jupiter.api.Test

internal class KotlinDependenciesBlockParserTest : ProjectTest() {

  val parser by resets {
    KotlinDependenciesBlockParser(
      logger = PrintLogger(),
      psiFileFactory = NoContextPsiFileFactory()
    ) { configurationName, projectPath, isTestFixture ->
      RuntimeProjectDependency(configurationName, projectPath, isTestFixture)
    }
  }

  @Test
  fun `external declaration`() {
    val block = parser
      .parse(
        """
       dependencies {
          api("com.foo:bar:1.2.3.4")
       }
        """
      ).single()

    block.settings shouldBe listOf(
      ExternalDependencyDeclaration(
        configName = ConfigurationName.api,
        declarationText = """api("com.foo:bar:1.2.3.4")""",
        statementWithSurroundingText = """   api("com.foo:bar:1.2.3.4")""",
        group = "com.foo",
        moduleName = "bar",
        version = "1.2.3.4"
      )
    )
  }

  @Test
  fun `string extension configuration functions declaration`() {
    val block = parser
      .parse(
        """
       dependencies {
         "api"(project(path = ":core:jvm"))
       }
        """
      ).single()

    block.settings shouldBe listOf(
      ModuleDependencyDeclaration(
        projectPath = StringProjectPath(":core:jvm"),
        projectAccessor = """project(path = ":core:jvm")""",
        configName = ConfigurationName.api,
        declarationText = """"api"(project(path = ":core:jvm"))""",
        statementWithSurroundingText = """  "api"(project(path = ":core:jvm"))"""
      )
    )
  }

  @Test
  fun `declaration's original string should include trailing comment`() {
    val block = parser
      .parse(
        """
       dependencies {
          api(project(":core:jvm")) // trailing comment
          api(project(":core:jvm"))
       }
        """
      ).single()

    block.settings shouldBe listOf(
      ModuleDependencyDeclaration(
        projectPath = StringProjectPath(":core:jvm"),
        projectAccessor = """project(":core:jvm")""",
        configName = ConfigurationName.api,
        declarationText = """api(project(":core:jvm"))""",
        statementWithSurroundingText = """   api(project(":core:jvm")) // trailing comment"""
      ),
      ModuleDependencyDeclaration(
        projectPath = StringProjectPath(":core:jvm"),
        projectAccessor = """project(":core:jvm")""",
        configName = ConfigurationName.api,
        declarationText = """api(project(":core:jvm"))""",
        statementWithSurroundingText = """   api(project(":core:jvm"))"""
      )
    )
  }

  @Test
  fun `suppression which doesn't match finding name regex should be ignored`() {
    val block = parser
      .parse(
        """
<<<<<<< HEAD
       @Suppress("DSL_SCOPE_VIOLATION")
       dependencies {
          api(project(":core:android"))
          api(project(":core:jvm"))
          @Suppress("DSL_SCOPE_VIOLATION")
          testImplementation(project(":core:test"))
       }
        """
=======
        @Suppress("DSL_SCOPE_VIOLATION")
        dependencies {
           api(project(":core:android"))
           api(project(":core:jvm"))
           @Suppress("DSL_SCOPE_VIOLATION")
           testImplementation(project(":core:test"))
        }
         """
>>>>>>> 97cbaa2c
      ).single()

    block.allSuppressions.values.flatten() shouldBe emptyList()
  }

  @Test
  fun `declaration with annotation should include annotation with argument`() {
    val block = parser
      .parse(
        """
       dependencies {
          api(project(":core:android"))
          @Suppress("unused-dependency")
          api(project(":core:jvm"))
          testImplementation(project(":core:test"))
       }
        """
      ).single()

    block.settings shouldBe listOf(
      ModuleDependencyDeclaration(
        projectPath = StringProjectPath(":core:android"),
        projectAccessor = """project(":core:android")""",
        configName = ConfigurationName.api,
        declarationText = """api(project(":core:android"))""",
        statementWithSurroundingText = "   api(project(\":core:android\"))",
        suppressed = listOf()
      ),
      ModuleDependencyDeclaration(
        projectPath = StringProjectPath(":core:jvm"),
        projectAccessor = """project(":core:jvm")""",
        configName = ConfigurationName.api,
        declarationText = """api(project(":core:jvm"))""",
        statementWithSurroundingText = "   @Suppress(\"unused-dependency\")\n   api(project(\":core:jvm\"))",
        suppressed = listOf("unused-dependency")
      ),
      ModuleDependencyDeclaration(
        projectPath = StringProjectPath(":core:test"),
        projectAccessor = """project(":core:test")""",
        configName = ConfigurationName.testImplementation,
        declarationText = """testImplementation(project(":core:test"))""",
        statementWithSurroundingText = "   testImplementation(project(\":core:test\"))",
        suppressed = listOf()
      )
    )
  }

  @Test
  fun `dependency block with Suppress annotation with old IDs should include annotation with argument`() {
    val block = parser
      .parse(
        """
       @Suppress("Unused")
       dependencies {
          api(project(":core:android"))
          @Suppress("InheritedDependency")
          api(project(":core:jvm"))
          testImplementation(project(":core:test"))
       }
        """
      ).single()

    block.settings shouldBe listOf(
      ModuleDependencyDeclaration(
        projectPath = StringProjectPath(":core:android"),
        projectAccessor = """project(":core:android")""",
        configName = ConfigurationName.api,
        declarationText = """api(project(":core:android"))""",
        statementWithSurroundingText = "   api(project(\":core:android\"))",
        suppressed = listOf("unused-dependency")
      ),
      ModuleDependencyDeclaration(
        projectPath = StringProjectPath(":core:jvm"),
        projectAccessor = """project(":core:jvm")""",
        configName = ConfigurationName.api,
        declarationText = """api(project(":core:jvm"))""",
        statementWithSurroundingText = "   @Suppress(\"InheritedDependency\")\n   api(project(\":core:jvm\"))",
        suppressed = listOf("inherited-dependency", "unused-dependency")
      ),
      ModuleDependencyDeclaration(
        projectPath = StringProjectPath(":core:test"),
        projectAccessor = """project(":core:test")""",
        configName = ConfigurationName.testImplementation,
        declarationText = """testImplementation(project(":core:test"))""",
        statementWithSurroundingText = "   testImplementation(project(\":core:test\"))",
        suppressed = listOf("unused-dependency")
      )
    )
  }

  @Test
  fun `dependency block with Suppress annotation should include annotation with argument`() {
    val block = parser
      .parse(
        """
       @Suppress("unused-dependency")
       dependencies {
          api(project(":core:android"))
          @Suppress("inherited-dependency")
          api(project(":core:jvm"))
          testImplementation(project(":core:test"))
       }
        """
      ).single()

    block.settings shouldBe listOf(
      ModuleDependencyDeclaration(
        projectPath = StringProjectPath(":core:android"),
        projectAccessor = """project(":core:android")""",
        configName = ConfigurationName.api,
        declarationText = """api(project(":core:android"))""",
        statementWithSurroundingText = "   api(project(\":core:android\"))",
        suppressed = listOf("unused-dependency")
      ),
      ModuleDependencyDeclaration(
        projectPath = StringProjectPath(":core:jvm"),
        projectAccessor = """project(":core:jvm")""",
        configName = ConfigurationName.api,
        declarationText = """api(project(":core:jvm"))""",
        statementWithSurroundingText = "   @Suppress(\"inherited-dependency\")\n   api(project(\":core:jvm\"))",
        suppressed = listOf("inherited-dependency", "unused-dependency")
      ),
      ModuleDependencyDeclaration(
        projectPath = StringProjectPath(":core:test"),
        projectAccessor = """project(":core:test")""",
        configName = ConfigurationName.testImplementation,
        declarationText = """testImplementation(project(":core:test"))""",
        statementWithSurroundingText = "   testImplementation(project(\":core:test\"))",
        suppressed = listOf("unused-dependency")
      )
    )
  }

  @Test
  fun `blank line between dependencies`() {
    val block = parser
      .parse(
        """
       dependencies {
          api(testFixtures(project(":lib1")))

          api(testFixtures(project(":lib2")))
          implementation(testFixtures(project(":lib3")))
       }
        """
      ).single()

    block.settings shouldBe listOf(
      ModuleDependencyDeclaration(
        projectPath = StringProjectPath(":lib1"),
        projectAccessor = """project(":lib1")""",
        configName = ConfigurationName.api,
        declarationText = """api(testFixtures(project(":lib1")))""",
        statementWithSurroundingText = """   api(testFixtures(project(":lib1")))"""
      ),
      ModuleDependencyDeclaration(
        projectPath = StringProjectPath(":lib2"),
        projectAccessor = """project(":lib2")""",
        configName = ConfigurationName.api,
        declarationText = """api(testFixtures(project(":lib2")))""",
        statementWithSurroundingText = """|
           |   api(testFixtures(project(":lib2")))
        """.trimMargin()
      ),
      ModuleDependencyDeclaration(
        projectPath = StringProjectPath(":lib3"),
        projectAccessor = """project(":lib3")""",
        configName = ConfigurationName.implementation,
        declarationText = """implementation(testFixtures(project(":lib3")))""",
        statementWithSurroundingText = """   implementation(testFixtures(project(":lib3")))"""
      )
    )
  }

  @Test
  fun `string module dependency declaration with testFixtures should be parsed`() {
    val block = parser
      .parse(
        """
       dependencies {
          api(testFixtures(project(":core:jvm")))
       }
        """
      ).single()

    block.settings shouldBe listOf(
      ModuleDependencyDeclaration(
        projectPath = StringProjectPath(":core:jvm"),
        projectAccessor = """project(":core:jvm")""",
        configName = ConfigurationName.api,
        declarationText = """api(testFixtures(project(":core:jvm")))""",
        statementWithSurroundingText = """   api(testFixtures(project(":core:jvm")))"""
      )
    )
  }

  @Test
  fun `module dependency with commented out dependency above it`() {
    val block = parser
      .parse(
        """
       dependencies {
          // api(project(":core:dagger"))
          api(testFixtures(project(":core:jvm")))
       }
        """
      ).single()

    block.settings shouldBe listOf(
      ModuleDependencyDeclaration(
        projectPath = StringProjectPath(":core:jvm"),
        projectAccessor = """project(":core:jvm")""",
        configName = ConfigurationName.api,
        declarationText = """api(testFixtures(project(":core:jvm")))""",
        statementWithSurroundingText = "   // api(project(\":core:dagger\"))\n" +
          "   api(testFixtures(project(\":core:jvm\")))"
      )
    )
  }

  @Test
  fun `module dependency with commented out dependency from previous finding above it`() {
    val block = parser
      .parse(
        """
       dependencies {
          // api(project(":core:dagger")) // ModuleCheck finding [unused-dependency]
          api(testFixtures(project(":core:jvm")))
       }
        """
      ).single()

    block.settings shouldBe listOf(
      ModuleDependencyDeclaration(
        projectPath = StringProjectPath(":core:jvm"),
        projectAccessor = """project(":core:jvm")""",
        configName = ConfigurationName.api,
        declarationText = """api(testFixtures(project(":core:jvm")))""",
        statementWithSurroundingText = """   api(testFixtures(project(":core:jvm")))"""
      )
    )
  }

  @Test
  fun `type-safe module dependency declaration with testFixtures should be parsed`() {
    val block = parser
      .parse(
        """
       dependencies {
          api(testFixtures(projects.core.jvm))
       }
        """
      ).single()

    block.settings shouldBe listOf(
      ModuleDependencyDeclaration(
        projectPath = TypeSafeProjectPath("core.jvm"),
        projectAccessor = "projects.core.jvm",
        configName = ConfigurationName.api,
        declarationText = """api(testFixtures(projects.core.jvm))""",
        statementWithSurroundingText = """   api(testFixtures(projects.core.jvm))"""
      )
    )
  }

  @Test
  fun `module dependency with config block should split declarations properly`() {
    val block = parser
      .parse(
        """
       dependencies {
          api(project(":core:test")) {
            exclude(group = "androidx.appcompat")
          }

          api(project(":core:jvm"))
       }
        """
      ).single()

    block.settings shouldBe listOf(
      ModuleDependencyDeclaration(
        projectPath = StringProjectPath(":core:test"),
        projectAccessor = """project(":core:test")""",
        configName = ConfigurationName.api,
        declarationText = """api(project(":core:test")) {
          |     exclude(group = "androidx.appcompat")
          |   }
        """.trimMargin(),
        statementWithSurroundingText = """
          |   api(project(":core:test")) {
          |     exclude(group = "androidx.appcompat")
          |   }
        """.trimMargin()
      ),
      ModuleDependencyDeclaration(
        projectPath = StringProjectPath(":core:jvm"),
        projectAccessor = """project(":core:jvm")""",
        configName = ConfigurationName.api,
        declarationText = "api(project(\":core:jvm\"))",
        statementWithSurroundingText = "\n   api(project(\":core:jvm\"))"
      )
    )
  }

  @Test
  fun `module dependency with config block and preceding declaration should split declarations properly`() {
    val block = parser
      .parse(
        """
       dependencies {
          api(project(":core:jvm"))

          api(project(":core:test")) {
            exclude(group = "androidx.appcompat")
          }
       }
        """
      ).single()

    block.settings shouldBe listOf(
      ModuleDependencyDeclaration(
        projectPath = StringProjectPath(":core:jvm"),
        projectAccessor = """project(":core:jvm")""",
        configName = ConfigurationName.api,
        declarationText = "api(project(\":core:jvm\"))",
        statementWithSurroundingText = "   api(project(\":core:jvm\"))"
      ),
      ModuleDependencyDeclaration(
        projectPath = StringProjectPath(":core:test"),
        projectAccessor = """project(":core:test")""",
        configName = ConfigurationName.api,
        declarationText = """api(project(":core:test")) {
          |     exclude(group = "androidx.appcompat")
          |   }
        """.trimMargin(),
        statementWithSurroundingText = """

          |   api(project(":core:test")) {
          |     exclude(group = "androidx.appcompat")
          |   }
        """.trimMargin()
      )
    )
  }

  @Test
  fun `module dependency with preceding blank line should preserve the blank line`() {
    val block = parser
      .parse(
        """
       dependencies {
          api(project(":core:test"))

          api(project(":core:jvm"))
       }
        """
      ).single()

    block.settings shouldBe listOf(
      ModuleDependencyDeclaration(
        projectPath = StringProjectPath(":core:test"),
        projectAccessor = """project(":core:test")""",
        configName = ConfigurationName.api,
        declarationText = "api(project(\":core:test\"))",
        statementWithSurroundingText = "   api(project(\":core:test\"))"
      ),
      ModuleDependencyDeclaration(
        projectPath = StringProjectPath(":core:jvm"),
        projectAccessor = """project(":core:jvm")""",
        configName = ConfigurationName.api,
        declarationText = "api(project(\":core:jvm\"))",
        statementWithSurroundingText = "\n   api(project(\":core:jvm\"))"
      )
    )
  }

  @Test
  fun `module dependency with two different configs should be recorded twice`() {
    val block = parser
      .parse(
        """
       dependencies {
          implementation(project(":core:jvm"))
          api(project(":core:jvm"))
       }
        """
      ).single()

    block.settings shouldBe listOf(
      ModuleDependencyDeclaration(
        projectPath = StringProjectPath(":core:jvm"),
        projectAccessor = """project(":core:jvm")""",
        configName = ConfigurationName.implementation,
        declarationText = """implementation(project(":core:jvm"))""",
        statementWithSurroundingText = """   implementation(project(":core:jvm"))"""
      ),
      ModuleDependencyDeclaration(
        projectPath = StringProjectPath(":core:jvm"),
        projectAccessor = """project(":core:jvm")""",
        configName = ConfigurationName.api,
        declarationText = """api(project(":core:jvm"))""",
        statementWithSurroundingText = """   api(project(":core:jvm"))"""
      )
    )
  }

  @Test
  fun `declaration's original string should include preceding single-line comment`() {
    val block = parser
      .parse(
        """
       dependencies {
          api("com.foo:bar:1.2.3.4") // inline comment

          // single-line comment
          implementation(project(":core:android"))
       }
        """
      ).single()

    block.settings shouldBe listOf(
      ExternalDependencyDeclaration(
        configName = ConfigurationName.api,
        declarationText = """api("com.foo:bar:1.2.3.4")""",
        statementWithSurroundingText = """   api("com.foo:bar:1.2.3.4") // inline comment""",
        group = "com.foo",
        moduleName = "bar",
        version = "1.2.3.4"
      ),
      ModuleDependencyDeclaration(
        projectPath = StringProjectPath(":core:android"),
        projectAccessor = """project(":core:android")""",
        configName = ConfigurationName.implementation,
        declarationText = """implementation(project(":core:android"))""",
        statementWithSurroundingText = """

       |   // single-line comment
       |   implementation(project(":core:android"))
        """.trimMargin()
      )
    )
  }

  @Test
  fun `declaration's original string should include preceding block comment`() {
    val block = parser
      .parse(
        """
       dependencies {
          api("com.foo:bar:1.2.3.4") // inline comment

          /*
          block comment
          */
          implementation(project(":core:android"))
       }
        """
      ).single()

    block.settings shouldBe listOf(
      ExternalDependencyDeclaration(
        configName = ConfigurationName.api,
        declarationText = """api("com.foo:bar:1.2.3.4")""",
        statementWithSurroundingText = """   api("com.foo:bar:1.2.3.4") // inline comment""",
        group = "com.foo",
        moduleName = "bar",
        version = "1.2.3.4"
      ),
      ModuleDependencyDeclaration(
        projectPath = StringProjectPath(":core:android"),
        projectAccessor = """project(":core:android")""",
        configName = ConfigurationName.implementation,
        declarationText = """implementation(project(":core:android"))""",
        statementWithSurroundingText = """

        |   /*
        |   block comment
        |   */
        |   implementation(project(":core:android"))
        """.trimMargin()
      )
    )
  }

  @Test
  fun `declaration's original string should include preceding in-line block comment`() {
    val block = parser
      .parse(
        """
       dependencies {
          api("com.foo:bar:1.2.3.4") // inline comment
          /* single-line block comment */ implementation(project(":core:android"))
       }
        """
      ).single()

    block.settings shouldBe listOf(
      ExternalDependencyDeclaration(
        configName = ConfigurationName.api,
        declarationText = """api("com.foo:bar:1.2.3.4")""",
        statementWithSurroundingText = """   api("com.foo:bar:1.2.3.4") // inline comment""",
        group = "com.foo",
        moduleName = "bar",
        version = "1.2.3.4"
      ),
      ModuleDependencyDeclaration(
        projectPath = StringProjectPath(":core:android"),
        projectAccessor = """project(":core:android")""",
        configName = ConfigurationName.implementation,
        declarationText = """implementation(project(":core:android"))""",
        statementWithSurroundingText = """   /* single-line block comment */ implementation(project(":core:android"))"""
      )
    )
  }

  @Test
  fun `duplicate module dependency with same config should be recorded twice`() {
    val block = parser
      .parse(
        """
       dependencies {
          api(project(":core:jvm"))
          api (   project(":core:jvm"))
       }
        """
      ).single()

    block.settings shouldBe listOf(
      ModuleDependencyDeclaration(
        projectPath = StringProjectPath(":core:jvm"),
        projectAccessor = """project(":core:jvm")""",
        configName = ConfigurationName.api,
        declarationText = """api(project(":core:jvm"))""",
        statementWithSurroundingText = """   api(project(":core:jvm"))"""
      ),
      ModuleDependencyDeclaration(
        projectPath = StringProjectPath(":core:jvm"),
        projectAccessor = """project(":core:jvm")""",
        configName = ConfigurationName.api,
        declarationText = """api (   project(":core:jvm"))""",
        statementWithSurroundingText = """   api (   project(":core:jvm"))"""
      )
    )
  }

  @Test
  fun `modules declared using type-safe accessors can be looked up using their path`() {
    val block = parser
      .parse(
        """
       dependencies {
          api(projects.core.test)
          implementation(projects.httpLogging)
       }
        """
      ).single()

    block.settings shouldBe listOf(
      ModuleDependencyDeclaration(
        projectPath = TypeSafeProjectPath("core.test"),
        projectAccessor = "projects.core.test",
        configName = ConfigurationName.api,
        declarationText = """api(projects.core.test)""",
        statementWithSurroundingText = """   api(projects.core.test)"""
      ),
      ModuleDependencyDeclaration(
        projectPath = TypeSafeProjectPath("httpLogging"),
        projectAccessor = "projects.httpLogging",
        configName = ConfigurationName.implementation,
        declarationText = """implementation(projects.httpLogging)""",
        statementWithSurroundingText = """   implementation(projects.httpLogging)"""
      )
    )
  }

  @Test
  fun `buildscript dependencies should not be parsed`() {
    val block = parser
      .parse(
        """
        buildscript {
          repositories {
            mavenCentral()
            google()
            jcenter()
            maven("https://plugins.gradle.org/m2/")
            maven("https://oss.sonatype.org/content/repositories/snapshots")
          }
          dependencies {
            classpath("com.android.tools.build:gradle:7.0.2")
            classpath("com.squareup.anvil:gradle-plugin:2.3.4")
            classpath("org.jetbrains.kotlin:kotlin-gradle-plugin:1.5.30")
          }
        }
        dependencies {
          api(libs.ktlint)
        }

        """
      ).single()

    block.settings shouldBe listOf(
      UnknownDependencyDeclaration(
        argument = "libs.ktlint",
        configName = ConfigurationName.api,
        declarationText = "api(libs.ktlint)",
        statementWithSurroundingText = "  api(libs.ktlint)"
      )
    )
  }

  fun KotlinDependenciesBlockParser.parse(
    string: String,
    project: McProject = simpleProject(buildFileText = string.trimIndent())
  ): List<KotlinDependenciesBlock> = runBlocking { parse(project) }
}<|MERGE_RESOLUTION|>--- conflicted
+++ resolved
@@ -120,16 +120,6 @@
     val block = parser
       .parse(
         """
-<<<<<<< HEAD
-       @Suppress("DSL_SCOPE_VIOLATION")
-       dependencies {
-          api(project(":core:android"))
-          api(project(":core:jvm"))
-          @Suppress("DSL_SCOPE_VIOLATION")
-          testImplementation(project(":core:test"))
-       }
-        """
-=======
         @Suppress("DSL_SCOPE_VIOLATION")
         dependencies {
            api(project(":core:android"))
@@ -138,7 +128,6 @@
            testImplementation(project(":core:test"))
         }
          """
->>>>>>> 97cbaa2c
       ).single()
 
     block.allSuppressions.values.flatten() shouldBe emptyList()
