--- conflicted
+++ resolved
@@ -20,17 +20,14 @@
 import modulecheck.dagger.SingleIn
 import modulecheck.parsing.gradle.model.SourceSetName
 import modulecheck.parsing.java.RealJavaFile
-<<<<<<< HEAD
 import modulecheck.parsing.psi.ConcatenatingParsingInterceptor
 import modulecheck.parsing.kotlin.compiler.KotlinEnvironment
 import modulecheck.parsing.kotlin.compiler.internal.isKotlinFile
 import modulecheck.parsing.kotlin.compiler.internal.isKtFile
 import modulecheck.parsing.psi.ConcatenatingParsingInterceptor
-=======
 import modulecheck.parsing.kotlin.compiler.KotlinEnvironment
 import modulecheck.parsing.kotlin.compiler.internal.isKotlinFile
 import modulecheck.parsing.kotlin.compiler.internal.isKtFile
->>>>>>> 7ec424d7
 import modulecheck.parsing.psi.RealKotlinFile
 import modulecheck.parsing.psi.internal.PsiElementResolver
 import modulecheck.parsing.source.JvmFile
@@ -91,14 +88,10 @@
 
       val nameParser = ParsingChain.Factory(
         listOf(
-<<<<<<< HEAD
           ConcatenatingParsingInterceptor(
             RealDeclarationsProvider(project),
             sourceSetName
           ),
-=======
-          ConcatenatingParsingInterceptor(),
->>>>>>> 7ec424d7
           AndroidResourceReferenceParsingInterceptor(
             androidRNameProvider = androidRNameProvider
           ),
@@ -107,11 +100,7 @@
           ),
           InterpretingInterceptor()
         )
-<<<<<<< HEAD
         )
-=======
-      )
->>>>>>> 7ec424d7
       when {
         file.isKtFile() -> RealKotlinFile(
           file = file,
