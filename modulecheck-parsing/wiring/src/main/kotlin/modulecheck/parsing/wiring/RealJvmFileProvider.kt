--- conflicted
+++ resolved
@@ -20,16 +20,15 @@
 import modulecheck.dagger.SingleIn
 import modulecheck.parsing.gradle.model.SourceSetName
 import modulecheck.parsing.java.RealJavaFile
-<<<<<<< HEAD
 import modulecheck.parsing.psi.ConcatenatingParsingInterceptor
-=======
 import modulecheck.parsing.kotlin.compiler.KotlinEnvironment
 import modulecheck.parsing.kotlin.compiler.internal.isKotlinFile
 import modulecheck.parsing.kotlin.compiler.internal.isKtFile
->>>>>>> d2daa157
+import modulecheck.parsing.psi.ConcatenatingParsingInterceptor
 import modulecheck.parsing.psi.RealKotlinFile
 import modulecheck.parsing.psi.internal.PsiElementResolver
 import modulecheck.parsing.source.JvmFile
+import modulecheck.parsing.source.McName.CompatibleLanguage
 import modulecheck.parsing.source.internal.AndroidDataBindingNameProvider
 import modulecheck.parsing.source.internal.AndroidRNameProvider
 import modulecheck.parsing.source.internal.InterpretingInterceptor
@@ -86,7 +85,10 @@
 
       val nameParser = ParsingChain.Factory(
         listOf(
-          ConcatenatingParsingInterceptor(),
+          ConcatenatingParsingInterceptor(
+            RealDeclarationsProvider(project),
+            sourceSetName
+          ),
           AndroidResourceReferenceParsingInterceptor(
             androidRNameProvider = androidRNameProvider
           ),
@@ -95,67 +97,24 @@
           ),
           InterpretingInterceptor()
         )
-      )
+        )
       when {
         file.isKtFile() -> RealKotlinFile(
-<<<<<<< HEAD
-          psi = file.asKtFile(),
-=======
           file = file,
           psi = kotlinEnvironment.ktFiles.getValue(file),
->>>>>>> d2daa157
           psiResolver = PsiElementResolver(
             project = project,
             sourceSetName = sourceSetName
           ),
-<<<<<<< HEAD
-          nameParser = ParsingChain.Factory(
-            listOf(
-              ConcatenatingParsingInterceptor(
-                RealDeclarationsProvider(project),
-                sourceSetName
-              ),
-              AndroidResourceReferenceParsingInterceptor(
-                androidRNameProvider = androidRNameProvider,
-                language = CompatibleLanguage.KOTLIN
-              ),
-              AndroidDataBindingReferenceParsingInterceptor(
-                androidDataBindingNameProvider = androidDataBindingNameProvider
-              ),
-              InterpretingInterceptor()
-            )
-          )
-=======
           nameParser = nameParser,
           kotlinEnvironment = kotlinEnvironment
->>>>>>> d2daa157
         )
 
         else -> RealJavaFile(
           file = file,
-<<<<<<< HEAD
-          jvmTarget = project.jvmTarget,
-          nameParser = ParsingChain.Factory(
-            listOf(
-              ConcatenatingParsingInterceptor(
-                RealDeclarationsProvider(project),
-                sourceSetName
-              ),
-              AndroidResourceReferenceParsingInterceptor(
-                androidRNameProvider = androidRNameProvider,
-                language = JAVA
-              ),
-              AndroidDataBindingReferenceParsingInterceptor(
-                androidDataBindingNameProvider = androidDataBindingNameProvider
-              ),
-              InterpretingInterceptor()
-            )
-          )
-=======
           psi = kotlinEnvironment.javaFiles.getValue(file),
           jvmTarget = sourceSet.jvmTarget,
           nameParser = nameParser
->>>>>>> d2daa157
         )
       }
     }
