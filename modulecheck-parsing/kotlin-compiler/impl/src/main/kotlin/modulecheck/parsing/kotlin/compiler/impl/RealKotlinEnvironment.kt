/*
 * Copyright (C) 2021-2023 Rick Busarow
 * Licensed under the Apache License, Version 2.0 (the "License");
 * you may not use this file except in compliance with the License.
 * You may obtain a copy of the License at
 *
 *      http://www.apache.org/licenses/LICENSE-2.0
 *
 * Unless required by applicable law or agreed to in writing, software
 * distributed under the License is distributed on an "AS IS" BASIS,
 * WITHOUT WARRANTIES OR CONDITIONS OF ANY KIND, either express or implied.
 * See the License for the specific language governing permissions and
 * limitations under the License.
 */

package modulecheck.parsing.kotlin.compiler.impl

import com.squareup.anvil.annotations.ContributesBinding
import dispatch.core.withIO
import modulecheck.dagger.TaskScope
import modulecheck.gradle.platforms.kotlin.KotlinEnvironmentFactory
import modulecheck.model.dependency.HasProjectPath
import modulecheck.model.dependency.ProjectPath.StringProjectPath
import modulecheck.model.sourceset.HasSourceSetName
import modulecheck.model.sourceset.SourceSetName
import modulecheck.parsing.kotlin.compiler.KotlinEnvironment
import modulecheck.parsing.kotlin.compiler.internal.isKotlinFile
import modulecheck.reporting.logging.McLogger
import modulecheck.utils.lazy.LazyDeferred
import modulecheck.utils.lazy.ResetManager
import modulecheck.utils.lazy.lazyDeferred
import org.jetbrains.kotlin.analyzer.AnalysisResult
import org.jetbrains.kotlin.cli.common.CLIConfigurationKeys
import org.jetbrains.kotlin.cli.common.config.addKotlinSourceRoots
import org.jetbrains.kotlin.cli.common.environment.setIdeaIoUseFallback
import org.jetbrains.kotlin.cli.common.messages.AnalyzerWithCompilerReport
import org.jetbrains.kotlin.cli.common.messages.MessageCollector
import org.jetbrains.kotlin.cli.jvm.compiler.EnvironmentConfigFiles.JVM_CONFIG_FILES
import org.jetbrains.kotlin.cli.jvm.compiler.KotlinCoreEnvironment
import org.jetbrains.kotlin.cli.jvm.compiler.NoScopeRecordCliBindingTrace
import org.jetbrains.kotlin.cli.jvm.compiler.TopDownAnalyzerFacadeForJVM
import org.jetbrains.kotlin.cli.jvm.config.addJavaSourceRoots
import org.jetbrains.kotlin.cli.jvm.config.addJvmClasspathRoots
import org.jetbrains.kotlin.cli.jvm.config.configureJdkClasspathRoots
import org.jetbrains.kotlin.com.intellij.psi.PsiJavaFile
import org.jetbrains.kotlin.config.ApiVersion
import org.jetbrains.kotlin.config.CommonConfigurationKeys
import org.jetbrains.kotlin.config.CompilerConfiguration
import org.jetbrains.kotlin.config.JVMConfigurationKeys
import org.jetbrains.kotlin.config.JvmTarget
import org.jetbrains.kotlin.config.LanguageVersion
import org.jetbrains.kotlin.config.LanguageVersionSettingsImpl
import org.jetbrains.kotlin.config.languageVersionSettings
import org.jetbrains.kotlin.descriptors.impl.ModuleDescriptorImpl
import org.jetbrains.kotlin.incremental.isJavaFile
import org.jetbrains.kotlin.psi.KtFile
import org.jetbrains.kotlin.resolve.BindingContext
import org.jetbrains.kotlin.resolve.lazy.declarations.FileBasedDeclarationProviderFactory
import java.io.File
import javax.inject.Inject

/**
 * @property projectPath path of the associated Gradle project
 * @property sourceSetName name of the associated
 *   [SourceSet][modulecheck.model.dependency.McSourceSet]
 * @property classpathFiles `.jar` files from external dependencies
 * @property sourceDirs all jvm source code directories for
 *   this source set, like `[...]/myProject/src/main/java`.
 * @property kotlinLanguageVersion the version of Kotlin being used
 * @property jvmTarget the version of Java being compiled to
 * @property dependencyModuleDescriptorAccess provides the module descriptors of
 *   all dependency source sets from the current module and dependency modules
 * @property logger logs Kotlin compiler messages during analysis
 * @property resetManager used to reset caching
 */
<<<<<<< HEAD
@Suppress("LongParameterList")
data class RealKotlinEnvironment(
  override val projectPath: StringProjectPath,
  override val sourceSetName: SourceSetName,
=======
class RealKotlinEnvironment(
  val projectPath: StringProjectPath,
  val sourceSetName: SourceSetName,
>>>>>>> 4a549ac9
  val classpathFiles: LazyDeferred<List<File>>,
  private val sourceDirs: Collection<File>,
  val kotlinLanguageVersion: LanguageVersion?,
  val jvmTarget: JvmTarget,
  val dependencyModuleDescriptorAccess: DependencyModuleDescriptorAccess,
  val logger: McLogger,
  private val resetManager: ResetManager
) : KotlinEnvironment, HasProjectPath, HasSourceSetName {

  private val sourceFiles by lazy {
    sourceDirs.asSequence()
      .flatMap { dir -> dir.walkTopDown() }
      .filter { it.isFile }
      .toSet()
  }

  override val compilerConfiguration: LazyDeferred<CompilerConfiguration> = lazyDeferred {
    createCompilerConfiguration(
      sourceFiles = sourceFiles.toList(),
      kotlinLanguageVersion = kotlinLanguageVersion,
      jvmTarget = jvmTarget
    )
  }

  override val coreEnvironment: LazyDeferred<KotlinCoreEnvironment> = lazyDeferred {
    createKotlinCoreEnvironment(compilerConfiguration.await())
  }

  override val lightPsiFactory: LazyDeferred<RealMcPsiFileFactory> = lazyDeferred {
    RealMcPsiFileFactory(this)
  }

  override val heavyPsiFactory: LazyDeferred<RealMcPsiFileFactory> = lazyDeferred {
    analysisResultDeferred.await()
    RealMcPsiFileFactory(this)
  }

  override suspend fun bestAvailablePsiFactory(): RealMcPsiFileFactory {
    return when {
      heavyPsiFactory.isCompleted -> heavyPsiFactory.getCompleted()
      analysisResultDeferred.isCompleted -> heavyPsiFactory.await()
      else -> lightPsiFactory.await()
    }
  }

  private val kotlinSourceFiles by lazy { sourceFiles.filter { it.isKotlinFile() } }

  override suspend fun javaPsiFile(file: File): PsiJavaFile {
    // Type resolution for Java Psi files assumes that analysis has already been run.
    // Otherwise, we get:
    // `UninitializedPropertyAccessException: lateinit property module has not been initialized`
    analysisResultDeferred.await()
    return heavyPsiFactory.await().createJava(file)
  }

  override suspend fun ktFile(file: File): KtFile {
    return bestAvailablePsiFactory().createKotlin(file)
  }

  override val analysisResultDeferred: LazyDeferred<AnalysisResult> = lazyDeferred {

    val psiFactory = lightPsiFactory.await()

    val ktFiles = kotlinSourceFiles
      .map { file -> psiFactory.createKotlin(file) }

    val (friends, dependencies) = dependencyModuleDescriptorAccess.projectDependencies(
      projectPath = projectPath,
      sourceSetName = sourceSetName
    )
      .partition { (it as RealKotlinEnvironment).projectPath == projectPath }

    createAnalysisResult(
      coreEnvironment = coreEnvironment.await(),
      ktFiles = ktFiles,
      dependencyModuleDescriptors = dependencies.map { it.moduleDescriptorDeferred.await() },
      friendModuleDescriptors = friends.map { it.moduleDescriptorDeferred.await() }
    )
  }

  override val bindingContextDeferred: LazyDeferred<BindingContext> = lazyDeferred {
    analysisResultDeferred.await().bindingContext
  }

  override val moduleDescriptorDeferred: LazyDeferred<ModuleDescriptorImpl> = lazyDeferred {
    analysisResultDeferred.await().moduleDescriptor as ModuleDescriptorImpl
  }

  private val messageCollector by lazy {

    // if (projectPath.value == ":core:core") {
    // if (projectPath.value == ":core:jvm") {
    // McMessageCollector(
    //   messageRenderer = MessageRenderer.GRADLE_STYLE,
    //   logger = logger,
    //   logLevel = McMessageCollector.LogLevel.WARNINGS_AS_WARNINGS
    // )
    // } else {
    MessageCollector.NONE
    // }
  }

  private suspend fun createAnalysisResult(
    coreEnvironment: KotlinCoreEnvironment,
    ktFiles: List<KtFile>,
    dependencyModuleDescriptors: List<ModuleDescriptorImpl>,
    friendModuleDescriptors: List<ModuleDescriptorImpl>
  ): AnalysisResult = withIO {

    val analyzer = AnalyzerWithCompilerReport(
      messageCollector = messageCollector,
      languageVersionSettings = coreEnvironment.configuration.languageVersionSettings,
      renderDiagnosticName = false
    )

    println("start analysis ${projectPath.value.padStart(36)} -- ${sourceSetName.value}")

    analyzer.analyzeAndReport(ktFiles) {
      TopDownAnalyzerFacadeForJVM.analyzeFilesWithJavaIntegration(
        project = coreEnvironment.project,
        files = ktFiles,
        trace = NoScopeRecordCliBindingTrace(),
        configuration = coreEnvironment.configuration,
        packagePartProvider = coreEnvironment::createPackagePartProvider,
        declarationProviderFactory = ::FileBasedDeclarationProviderFactory,
        explicitModuleDependencyList = dependencyModuleDescriptors + friendModuleDescriptors,
        explicitModuleFriendsList = friendModuleDescriptors
      )
    }

    val mc = messageCollector
    if (mc is McMessageCollector) {
      mc.printIssuesCountIfAny()
    }

    println(
      "                                                                      " +
        "finish analysis ${projectPath.value.padStart(36)} -- ${sourceSetName.value}"
    )

    analyzer.analysisResult
  }

  private suspend fun createCompilerConfiguration(
    sourceFiles: List<File>,
    kotlinLanguageVersion: LanguageVersion?,
    jvmTarget: JvmTarget
  ): CompilerConfiguration {
    val javaFiles = mutableListOf<File>()
    val kotlinFiles = mutableListOf<String>()

    sourceFiles.forEach { file ->
      when {
        file.isKotlinFile() -> kotlinFiles.add(file.absolutePath)
        file.isJavaFile() -> javaFiles.add(file)
      }
    }

    return CompilerConfiguration().apply {
      put(CLIConfigurationKeys.MESSAGE_COLLECTOR_KEY, messageCollector)
      put(JVMConfigurationKeys.JVM_TARGET, jvmTarget)
      put(CommonConfigurationKeys.MODULE_NAME, "${projectPath.value}:${sourceSetName.value}")

      if (kotlinLanguageVersion != null) {
        val languageVersionSettings = LanguageVersionSettingsImpl(
          languageVersion = kotlinLanguageVersion,
          apiVersion = ApiVersion.createByLanguageVersion(kotlinLanguageVersion)
        )
        put(CommonConfigurationKeys.LANGUAGE_VERSION_SETTINGS, languageVersionSettings)
      }

      put(JVMConfigurationKeys.JVM_TARGET, jvmTarget)

      addJavaSourceRoots(javaFiles)
      addKotlinSourceRoots(kotlinFiles)
      addJvmClasspathRoots(classpathFiles.await())
      configureJdkClasspathRoots()
    }
  }

  private fun createKotlinCoreEnvironment(
    configuration: CompilerConfiguration
  ): KotlinCoreEnvironment {
    // https://github.com/JetBrains/kotlin/commit/2568804eaa2c8f6b10b735777218c81af62919c1
    setIdeaIoUseFallback()

    return KotlinCoreEnvironment.createForProduction(
      parentDisposable = resetManager,
      configuration = configuration,
      configFiles = JVM_CONFIG_FILES
    )
  }

  /** Dagger implementation for [KotlinEnvironmentFactory] */
  @ContributesBinding(TaskScope::class)
  class Factory @Inject constructor(
    private val dependencyModuleDescriptorAccess: DependencyModuleDescriptorAccess,
    private val logger: McLogger
  ) : KotlinEnvironmentFactory {
    override fun create(
      projectPath: StringProjectPath,
      sourceSetName: SourceSetName,
      classpathFiles: LazyDeferred<List<File>>,
      sourceDirs: Collection<File>,
      kotlinLanguageVersion: LanguageVersion?,
      jvmTarget: JvmTarget
    ): RealKotlinEnvironment = RealKotlinEnvironment(
      projectPath = projectPath,
      sourceSetName = sourceSetName,
      classpathFiles = classpathFiles,
      sourceDirs = sourceDirs,
      kotlinLanguageVersion = kotlinLanguageVersion,
      jvmTarget = jvmTarget,
      dependencyModuleDescriptorAccess = dependencyModuleDescriptorAccess,
      logger = logger,
      resetManager = ResetManager()
    )
  }
}<|MERGE_RESOLUTION|>--- conflicted
+++ resolved
@@ -73,16 +73,9 @@
  * @property logger logs Kotlin compiler messages during analysis
  * @property resetManager used to reset caching
  */
-<<<<<<< HEAD
-@Suppress("LongParameterList")
 data class RealKotlinEnvironment(
   override val projectPath: StringProjectPath,
   override val sourceSetName: SourceSetName,
-=======
-class RealKotlinEnvironment(
-  val projectPath: StringProjectPath,
-  val sourceSetName: SourceSetName,
->>>>>>> 4a549ac9
   val classpathFiles: LazyDeferred<List<File>>,
   private val sourceDirs: Collection<File>,
   val kotlinLanguageVersion: LanguageVersion?,
