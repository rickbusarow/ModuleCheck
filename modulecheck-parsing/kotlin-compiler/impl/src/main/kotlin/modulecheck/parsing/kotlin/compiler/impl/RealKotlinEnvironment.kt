--- conflicted
+++ resolved
@@ -62,11 +62,8 @@
 
 /**
  * @property projectPath path of the associated Gradle project
-<<<<<<< HEAD
-=======
  * @property sourceSetName name of the associated
  *   [SourceSet][modulecheck.parsing.gradle.model.SourceSet]
->>>>>>> 7dbce020
  * @property classpathFiles `.jar` files from external dependencies
  * @property sourceDirs all jvm source code directories for this source set, like
  *   `[...]/myProject/src/main/java`.
@@ -96,10 +93,7 @@
 
   override val compilerConfiguration by lazy {
     createCompilerConfiguration(
-<<<<<<< HEAD
       classpathFiles = classpathFiles.value.toList(),
-=======
->>>>>>> 7dbce020
       sourceFiles = sourceFiles.toList(),
       kotlinLanguageVersion = kotlinLanguageVersion,
       jvmTarget = jvmTarget
@@ -149,10 +143,7 @@
     analysisResultDeferred.await().moduleDescriptor as ModuleDescriptorImpl
   }
 
-<<<<<<< HEAD
-=======
   /** Dagger implementation for [KotlinEnvironmentFactory] */
->>>>>>> 7dbce020
   @ContributesBinding(AppScope::class)
   class Factory @Inject constructor(
     private val safeAnalysisResultAccess: SafeAnalysisResultAccess
