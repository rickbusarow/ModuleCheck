--- conflicted
+++ resolved
@@ -51,14 +51,8 @@
     return name.split('.').last() == str
   }
 
-<<<<<<< HEAD
-  fun endsWith(symbol: NamedSymbol): Boolean {
+  fun endsWith(symbol: McName): Boolean {
     return name.endsWith(symbol.name)
-=======
-  /** @return true if this [name] value ends with the name string of [other], otherwise false */
-  fun endsWith(other: McName): Boolean {
-    return name.endsWith(other.name)
->>>>>>> bc695ad8
   }
 
   override fun compareTo(other: McName): Int {
