--- conflicted
+++ resolved
@@ -15,7 +15,10 @@
 
 package modulecheck.parsing.source
 
+import kotlinx.coroutines.flow.filterIsInstance
+import kotlinx.coroutines.flow.firstOrNull
 import kotlinx.serialization.Serializable
+import modulecheck.utils.lazy.LazySet
 
 /**
  * Fundamentally, this is a version of `FqName` (such as
@@ -75,9 +78,6 @@
   }
 
   /**
-<<<<<<< HEAD
-   * @return true if this [name] value ends with the name string of [other], otherwise false
-=======
    * @return true if the last segment of this name matches [simpleName], otherwise false
    */
   fun endsWithSimpleName(simpleName: SimpleName): Boolean {
@@ -85,7 +85,6 @@
   }
 
   /** @return true if the last segment of this name matches [other], otherwise false
->>>>>>> 281708d2
    * @since 0.12.0
    */
   fun endsWith(other: McName): Boolean {
@@ -140,8 +139,6 @@
       override fun toString(): String = this::class.java.simpleName
     }
   }
-<<<<<<< HEAD
-=======
 }
 
 /**
@@ -154,5 +151,4 @@
   return takeIf { it.contains(element) }
     ?.filterIsInstance<T>()
     ?.firstOrNull { it == element }
->>>>>>> 281708d2
 }