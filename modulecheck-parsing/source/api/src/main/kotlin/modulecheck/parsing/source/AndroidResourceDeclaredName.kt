/*
 * Copyright (C) 2021-2022 Rick Busarow
 * Licensed under the Apache License, Version 2.0 (the "License");
 * you may not use this file except in compliance with the License.
 * You may obtain a copy of the License at
 *
 *      http://www.apache.org/licenses/LICENSE-2.0
 *
 * Unless required by applicable law or agreed to in writing, software
 * distributed under the License is distributed on an "AS IS" BASIS,
 * WITHOUT WARRANTIES OR CONDITIONS OF ANY KIND, either express or implied.
 * See the License for the specific language governing permissions and
 * limitations under the License.
 */

package modulecheck.parsing.source

import modulecheck.parsing.source.HasSimpleNames.Companion.checkSimpleNames
import modulecheck.parsing.source.McName.CompatibleLanguage
import modulecheck.parsing.source.McName.CompatibleLanguage.XML
import modulecheck.parsing.source.SimpleName.Companion.asSimpleName
import modulecheck.utils.capitalize
import modulecheck.utils.lazy.unsafeLazy

/**
 * - fully qualified generated resources like `com.example.R.string.app_name`
 * - generated data-/view-binding declarations like `com.example.databinding.FragmentListBinding`
 * - unqualified resources which can be consumed in downstream projects, like `R.string.app_name`
 * - R declarations, like `com.example.R`
 *
 * @since 0.12.0
 */
sealed interface AndroidResourceDeclaredName : DeclaredName, HasSimpleNames {

  companion object {
    /**
     * @return example: `com.example.app.R`
     * @since 0.12.0
     */
    fun r(packageName: PackageName): AndroidRDeclaredName = AndroidRDeclaredName(packageName)

    /**
     * @return `com.example.R.string.app_name`
     * @since 0.12.0
     */
    fun qualifiedAndroidResource(
      sourceR: AndroidRReferenceName,
      sourceResource: UnqualifiedAndroidResourceReferenceName
    ): QualifiedAndroidResourceDeclaredName {
      return QualifiedAndroidResourceDeclaredName(sourceR, sourceResource)
    }

    /**
     * @return `com.example.databinding.FragmentListBinding`
     * @since 0.12.0
     */
    fun dataBinding(
      sourceLayout: UnqualifiedAndroidResourceReferenceName,
      packageName: PackageName
    ): AndroidDataBindingDeclaredName {
      return AndroidDataBindingDeclaredName(sourceLayout, packageName)
    }

    /**
     * @return `com.example.databinding.FragmentListBinding`
     * @since 0.12.0
     */
    fun dataBinding(
      sourceLayoutDeclaration: UnqualifiedAndroidResource,
      packageName: PackageName
    ): AndroidDataBindingDeclaredName {
      return AndroidDataBindingDeclaredName(
        UnqualifiedAndroidResourceReferenceName(
          name = sourceLayoutDeclaration.name,
          language = XML
        ),
        packageName
      )
    }
  }
}

/**
 * example: `com.example.app.R`
 *
 * @since 0.12.0
 */
class AndroidRDeclaredName(
  override val packageName: PackageName
) : QualifiedDeclaredName(), AndroidResourceDeclaredName {

<<<<<<< HEAD
  override val simpleNames by lazy { listOf("R".asSimpleName()) }

  override fun asReferenceName(language: CompatibleLanguage): ReferenceName {
    return AndroidRReferenceName(packageName, language)
  }
=======
  override val simpleNames: List<SimpleName> by lazy { listOf("R".asSimpleName()) }
>>>>>>> dc1d5927
}

/**
 * example: `com.example.R.string.app_name`
 *
 * @property sourceR the R declaration used when AGP generates this fully qualified resource
 * @property sourceResource the resource declaration, like `_.string.app_name`, used when AGP
 *   generates this fully qualified resource
 * @since 0.12.0
 */
class QualifiedAndroidResourceDeclaredName(
  val sourceR: AndroidRReferenceName,
  val sourceResource: UnqualifiedAndroidResourceReferenceName
) : QualifiedDeclaredName(), AndroidResourceDeclaredName, Generated {

  override val packageName: PackageName by unsafeLazy { sourceR.packageName }

  override val simpleNames: List<SimpleName> by unsafeLazy { sourceResource.simpleNames }

  override val name: String by unsafeLazy {
    "${sourceR.name}.${sourceResource.prefix.name}.${sourceResource.identifier.name}"
  }

  override val sources: Set<ReferenceName> = setOf(sourceR, sourceResource)

  init {
    checkSimpleNames()
  }

  override fun asReferenceName(language: CompatibleLanguage): ReferenceName {
    return QualifiedAndroidResourceReferenceName(name, language)
  }
}

/**
 * example: `com.example.databinding.FragmentListBinding`
 *
 * @since 0.12.0
 */
class AndroidDataBindingDeclaredName(
  sourceLayout: UnqualifiedAndroidResourceReferenceName,
  override val packageName: PackageName
) : QualifiedDeclaredName(), AndroidResourceDeclaredName, Generated {

  override val simpleNames: List<SimpleName> by unsafeLazy {

    val simpleBindingName = sourceLayout.identifier.name
      .split("_")
      .joinToString("") { fragment -> fragment.capitalize() }
      .plus("Binding")
      .asSimpleName()

    listOf(
      "databinding".asSimpleName(),
      simpleBindingName
    )
  }
  override val sources: Set<ReferenceName> by unsafeLazy { setOf(sourceLayout) }

  init {
    checkSimpleNames()
  }

  override fun asReferenceName(language: CompatibleLanguage): ReferenceName {
    return AndroidDataBindingReferenceName(name, language)
  }
}<|MERGE_RESOLUTION|>--- conflicted
+++ resolved
@@ -89,15 +89,11 @@
   override val packageName: PackageName
 ) : QualifiedDeclaredName(), AndroidResourceDeclaredName {
 
-<<<<<<< HEAD
-  override val simpleNames by lazy { listOf("R".asSimpleName()) }
+  override val simpleNames: List<SimpleName> by lazy { listOf("R".asSimpleName()) }
 
   override fun asReferenceName(language: CompatibleLanguage): ReferenceName {
     return AndroidRReferenceName(packageName, language)
   }
-=======
-  override val simpleNames: List<SimpleName> by lazy { listOf("R".asSimpleName()) }
->>>>>>> dc1d5927
 }
 
 /**
