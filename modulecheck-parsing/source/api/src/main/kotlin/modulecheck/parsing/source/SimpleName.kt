--- conflicted
+++ resolved
@@ -39,11 +39,7 @@
      *
      * @since 0.12.0
      */
-<<<<<<< HEAD
-    fun List<SimpleName>.asString() = joinToString(".") { it.name.trim() }
-=======
-    fun List<SimpleName>.asString(): String = joinToString(".") { it.name }
->>>>>>> dc1d5927
+    fun List<SimpleName>.asString(): String = joinToString(".") { it.name.trim() }
 
     /**
      * wraps this String in a [SimpleName]
