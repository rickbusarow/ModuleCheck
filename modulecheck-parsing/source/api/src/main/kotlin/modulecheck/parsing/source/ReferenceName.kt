--- conflicted
+++ resolved
@@ -44,12 +44,8 @@
  * @since 0.12.0
  */
 @Serializable
-<<<<<<< HEAD
 sealed class ReferenceName : McName, ResolvableMcName {
 
-=======
-sealed class ReferenceName : McName {
->>>>>>> 8ae8620a
   /**
    * The [language][CompatibleLanguage] of the file making this reference
    *
@@ -128,12 +124,7 @@
 private class ReferenceNameImpl(
   override val name: String,
   override val language: CompatibleLanguage
-<<<<<<< HEAD
 ) : ReferenceName( ), McName {
-
-=======
-) : ReferenceName(), McName {
->>>>>>> 8ae8620a
   override val simpleName by unsafeLazy {
     name.split('.').last()
   }
