--- conflicted
+++ resolved
@@ -116,14 +116,11 @@
       name = name,
       language = language
     )
-<<<<<<< HEAD
-=======
 
     /** @return a basic [ReferenceName] for this name and language. */
     fun String.asReferenceName(
       language: CompatibleLanguage
     ): ReferenceName = ReferenceName(this, language)
->>>>>>> 281708d2
   }
 }
 
