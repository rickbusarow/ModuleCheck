/*
 * Copyright (C) 2021-2022 Rick Busarow
 * Licensed under the Apache License, Version 2.0 (the "License");
 * you may not use this file except in compliance with the License.
 * You may obtain a copy of the License at
 *
 *      http://www.apache.org/licenses/LICENSE-2.0
 *
 * Unless required by applicable law or agreed to in writing, software
 * distributed under the License is distributed on an "AS IS" BASIS,
 * WITHOUT WARRANTIES OR CONDITIONS OF ANY KIND, either express or implied.
 * See the License for the specific language governing permissions and
 * limitations under the License.
 */

package modulecheck.parsing.source

import modulecheck.parsing.source.McName.CompatibleLanguage
import modulecheck.parsing.source.SimpleName.Companion.asSimpleName
import modulecheck.utils.lazy.unsafeLazy

<<<<<<< HEAD
/** Any reference to an Android resource */
sealed class AndroidResourceReferenceName(name: String) : ReferenceName(name)
=======
/**
 * Any reference to an Android resource
 *
 * @since 0.12.0
 */
sealed class AndroidResourceReferenceName : ReferenceName()
>>>>>>> 69d6815a

/**
 * example: `com.example.R`
 *
 * @property packageName the package of this reference (which is just the full string, minus `.R`)
 * @property language the language making this reference
 * @since 0.12.0
 */
class AndroidRReferenceName(
  val packageName: PackageName,
  override val language: CompatibleLanguage
) : AndroidResourceReferenceName(packageName.append("R"))

/**
 * example: `R.string.app_name`
 *
 * @param name `R.string.____`
 * @property language the language making this reference
 * @since 0.12.0
 */
// hashcode behavior is intentionally handled by super
@Suppress("EqualsWithHashCodeExist", "EqualsOrHashCode")
class UnqualifiedAndroidResourceReferenceName(
  name: String,
  override val language: CompatibleLanguage
) : AndroidResourceReferenceName(name),
  HasSimpleNames {

  private val split by unsafeLazy {
    name.split('.').also {
      @Suppress("MagicNumber")
      require(it.size == 3) {
        "The name `$name` must follow the format `R.<prefix>.<identifier>`, " +
          "such as `R.string.app_name`."
      }
    }
  }

  /**
   * example: 'string' in `R.string.app_name`
   *
   * @since 0.12.0
   */
  val prefix by unsafeLazy { split[1].asSimpleName() }

  /**
   * example: 'app_name' in `R.string.app_name`
   *
   * @since 0.12.0
   */
  val identifier by unsafeLazy { split[2].asSimpleName() }

  override val simpleNames by unsafeLazy {
    listOf("R".asSimpleName(), prefix, identifier)
  }

  override fun equals(other: Any?): Boolean {
    if (other is UnqualifiedAndroidResource) {
      return name == other.name
    }

    return super.equals(other)
  }
}

/**
 * example: `com.example.databinding.FragmentViewBinding`
 *
 * @param name `com.example.databinding.FragmentViewBinding`
 * @property language the language making this reference
 * @since 0.12.0
 */
class AndroidDataBindingReferenceName(
  name: String,
  override val language: CompatibleLanguage
) : AndroidResourceReferenceName(name)

/**
 * example: `com.example.R.string.app_name`
 *
 * @param name `com.example.R.string.app_name`
 * @property language the language making this reference
 * @since 0.12.0
 */
class QualifiedAndroidResourceReferenceName constructor(
  name: String,
  override val language: CompatibleLanguage
) : AndroidResourceReferenceName(name)<|MERGE_RESOLUTION|>--- conflicted
+++ resolved
@@ -19,17 +19,12 @@
 import modulecheck.parsing.source.SimpleName.Companion.asSimpleName
 import modulecheck.utils.lazy.unsafeLazy
 
-<<<<<<< HEAD
-/** Any reference to an Android resource */
-sealed class AndroidResourceReferenceName(name: String) : ReferenceName(name)
-=======
 /**
  * Any reference to an Android resource
  *
  * @since 0.12.0
  */
-sealed class AndroidResourceReferenceName : ReferenceName()
->>>>>>> 69d6815a
+sealed class AndroidResourceReferenceName(name: String) : ReferenceName(name)
 
 /**
  * example: `com.example.R`
