--- conflicted
+++ resolved
@@ -26,11 +26,7 @@
  * @since 0.12.0
  */
 @Serializable
-<<<<<<< HEAD
-sealed class AndroidResourceReferenceName() : ReferenceName()
-=======
 sealed class AndroidResourceReferenceName : ReferenceName()
->>>>>>> 8ae8620a
 
 /**
  * example: `com.example.R`
@@ -44,11 +40,7 @@
   val packageName: PackageName,
   override val language: CompatibleLanguage
 ) : AndroidResourceReferenceName() {
-<<<<<<< HEAD
-  override val name = packageName.append("R")
-=======
   override val name: String by unsafeLazy { packageName.append("R") }
->>>>>>> 8ae8620a
 }
 
 /**
