/*
 * Copyright (C) 2021-2022 Rick Busarow
 * Licensed under the Apache License, Version 2.0 (the "License");
 * you may not use this file except in compliance with the License.
 * You may obtain a copy of the License at
 *
 *      http://www.apache.org/licenses/LICENSE-2.0
 *
 * Unless required by applicable law or agreed to in writing, software
 * distributed under the License is distributed on an "AS IS" BASIS,
 * WITHOUT WARRANTIES OR CONDITIONS OF ANY KIND, either express or implied.
 * See the License for the specific language governing permissions and
 * limitations under the License.
 */

package modulecheck.parsing.source

import modulecheck.parsing.source.McName.CompatibleLanguage
import modulecheck.parsing.source.SimpleName.Companion.asSimpleName
import modulecheck.utils.lazy.unsafeLazy

/**
 * Any reference to an Android resource
 *
 * @since 0.12.0
 */
sealed class AndroidResourceReferenceName(name: String) : ReferenceName(name)

/**
 * example: `com.example.R`
 *
 * @property packageName the package of this reference (which is just the full string, minus `.R`)
 * @property language the language making this reference
 * @since 0.12.0
 */
class AndroidRReferenceName(
  val packageName: PackageName,
  override val language: CompatibleLanguage
) : AndroidResourceReferenceName(packageName.append("R"))

/**
 * example: `R.string.app_name`
 *
 * @param name `R.string.____`
 * @property language the language making this reference
 * @since 0.12.0
 */
// hashcode behavior is intentionally handled by super
@Suppress("EqualsWithHashCodeExist", "EqualsOrHashCode")
class UnqualifiedAndroidResourceReferenceName(
  name: String,
  override val language: CompatibleLanguage
) : AndroidResourceReferenceName(name),
  HasSimpleNames {

  private val split by unsafeLazy {
    name.split('.').also {
      @Suppress("MagicNumber")
      require(it.size == 3) {
        "The name `$name` must follow the format `R.<prefix>.<identifier>`, " +
          "such as `R.string.app_name`."
      }
    }
  }

  /**
   * example: 'string' in `R.string.app_name`
   *
   * @since 0.12.0
   */
  val prefix by unsafeLazy { split[1].asSimpleName() }

  /**
   * example: 'app_name' in `R.string.app_name`
   *
   * @since 0.12.0
   */
  val identifier by unsafeLazy { split[2].asSimpleName() }

  override val simpleNames by unsafeLazy {
    listOf("R".asSimpleName(), prefix, identifier)
  }

  override fun equals(other: Any?): Boolean {
    if (other is UnqualifiedAndroidResource) {
      return name == other.name
    }

    return super.equals(other)
  }
}

/**
 * example: `com.example.databinding.FragmentViewBinding`
 *
 * @param name `com.example.databinding.FragmentViewBinding`
 * @property language the language making this reference
 * @since 0.12.0
 */
class AndroidDataBindingReferenceName(
  name: String,
  override val language: CompatibleLanguage
) : AndroidResourceReferenceName(name)

/**
 * example: `com.example.R.string.app_name`
 *
 * @param name `com.example.R.string.app_name`
 * @property language the language making this reference
 * @since 0.12.0
 */
<<<<<<< HEAD
class QualifiedAndroidResourceReferenceName constructor(
  name: String,
=======
class QualifiedAndroidResourceReferenceName(
  override val name: String,
>>>>>>> 4ac3218a
  override val language: CompatibleLanguage
) : AndroidResourceReferenceName(name)<|MERGE_RESOLUTION|>--- conflicted
+++ resolved
@@ -109,12 +109,7 @@
  * @property language the language making this reference
  * @since 0.12.0
  */
-<<<<<<< HEAD
-class QualifiedAndroidResourceReferenceName constructor(
+class QualifiedAndroidResourceReferenceName(
   name: String,
-=======
-class QualifiedAndroidResourceReferenceName(
-  override val name: String,
->>>>>>> 4ac3218a
   override val language: CompatibleLanguage
 ) : AndroidResourceReferenceName(name)