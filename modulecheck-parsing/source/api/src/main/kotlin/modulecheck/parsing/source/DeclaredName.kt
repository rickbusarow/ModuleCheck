/*
 * Copyright (C) 2021-2022 Rick Busarow
 * Licensed under the Apache License, Version 2.0 (the "License");
 * you may not use this file except in compliance with the License.
 * You may obtain a copy of the License at
 *
 *      http://www.apache.org/licenses/LICENSE-2.0
 *
 * Unless required by applicable law or agreed to in writing, software
 * distributed under the License is distributed on an "AS IS" BASIS,
 * WITHOUT WARRANTIES OR CONDITIONS OF ANY KIND, either express or implied.
 * See the License for the specific language governing permissions and
 * limitations under the License.
 */

package modulecheck.parsing.source

import modulecheck.parsing.source.HasSimpleNames.Companion.checkSimpleNames
import modulecheck.parsing.source.McName.CompatibleLanguage
import modulecheck.parsing.source.McName.CompatibleLanguage.JAVA
import modulecheck.parsing.source.McName.CompatibleLanguage.KOTLIN
import modulecheck.parsing.source.McName.CompatibleLanguage.XML
import modulecheck.parsing.source.ReferenceName.Companion.asReferenceName
import modulecheck.parsing.source.SimpleName.Companion.asString
import modulecheck.parsing.source.SimpleName.Companion.stripPackageNameFromFqName
import modulecheck.utils.lazy.unsafeLazy
import modulecheck.utils.singletonList
import org.jetbrains.kotlin.name.FqName

/**
 * Represents a "declaration" -- a named object which can be referenced elsewhere.
 *
 * @since 0.12.0
 */
sealed interface DeclaredName : McName, HasSimpleNames {

  /**
   * The languages with which this declaration is compatible. For instance, a member property will
   * typically have a [KOTLIN] declaration using property access syntax, but will also have a
   * [JAVA]/[XML] declaration for setter and getter functions.
   *
   * @since 0.12.0
   */
  val languages: Set<CompatibleLanguage> get() = setOf(KOTLIN, JAVA, XML)

  companion object {

    /**
     * Shorthand for creating a [QualifiedDeclaredName] which is only accessible from Kotlin files.
     *
     * @see McName.CompatibleLanguage.KOTLIN
     * @since 0.12.0
     */
    fun kotlin(
      packageName: PackageName,
      simpleNames: Iterable<SimpleName>
    ): QualifiedDeclaredName = QualifiedDeclaredNameImpl(
      packageName = packageName,
      simpleNames = simpleNames.toList(),
      languages = setOf(KOTLIN)
    )

    /**
     * Shorthand for creating a [QualifiedDeclaredName] which is only accessible from Java or XML
     * files.
     *
     * @see McName.CompatibleLanguage.JAVA
     * @see McName.CompatibleLanguage.XML
     * @since 0.12.0
     */
    fun java(
      packageName: PackageName,
      simpleNames: Iterable<SimpleName>
    ): QualifiedDeclaredName = QualifiedDeclaredNameImpl(
      packageName = packageName,
      simpleNames = simpleNames.toList(),
      languages = setOf(JAVA, XML)
    )

    /**
     * Shorthand for creating a [QualifiedDeclaredName] which is accessible from files in any
     * language.
     *
     * @see McName.CompatibleLanguage.JAVA
     * @see McName.CompatibleLanguage.KOTLIN
     * @see McName.CompatibleLanguage.XML
     * @since 0.12.0
     */
    fun agnostic(
      packageName: PackageName,
      simpleNames: Iterable<SimpleName>
    ): QualifiedDeclaredName = QualifiedDeclaredNameImpl(
      packageName = packageName,
      simpleNames = simpleNames.toList(),
      languages = setOf(KOTLIN, JAVA, XML)
    )
  }
}

<<<<<<< HEAD
/** Represents a "declaration" -- a named object which can be referenced elsewhere. */
sealed class QualifiedDeclaredName :
  DeclaredName,
  McName,
  HasPackageName,
  HasSimpleNames,
  ResolvableMcName {
=======
/**
 * Represents a "declaration" -- a named object which can be referenced elsewhere.
 *
 * @since 0.12.0
 */
sealed class QualifiedDeclaredName : DeclaredName, McName, HasPackageName, HasSimpleNames {
>>>>>>> 69d6815a

  override val name: String
    get() = packageName.append(simpleNames.asString())

  override val segments: List<String> by unsafeLazy { name.split('.') }

  open fun asReferenceName(language: CompatibleLanguage): ReferenceName {
    return name.asReferenceName(language)
  }

  /**
   * `true` if a declaration is top-level in a file, otherwise `false` such as if the declaration is
   * a nested type or a member declaration
   */
  val isTopLevel: Boolean by unsafeLazy { simpleNames.size == 1 }

  final override fun equals(other: Any?): Boolean {
    if (this === other) return true

    when (other) {
      is ReferenceName -> {

        if (name != other.name) return false
        if (!languages.contains(other.language)) return false
      }

      is QualifiedDeclaredName -> {

        if (name != other.name) return false
        if (languages != other.languages) return false
      }

      else -> return false
    }
    return true
  }

  final override fun hashCode(): Int = name.hashCode()

  final override fun toString(): String =
    "(${this::class.java.simpleName}) `$name`  language=$languages"
}

internal class QualifiedDeclaredNameImpl(
  override val packageName: PackageName,
  override val simpleNames: List<SimpleName>,
  override val languages: Set<CompatibleLanguage>
) : QualifiedDeclaredName() {
  init {
    checkSimpleNames()
  }
}

/**
 * @return a [QualifiedDeclaredName], where the String after [packageName] is split and treated as
 *   the collection of [SimpleNames][SimpleName].
 * @since 0.12.0
 */
fun FqName.asDeclaredName(
  packageName: PackageName,
  vararg languages: CompatibleLanguage
): QualifiedDeclaredName {
  return asString().stripPackageNameFromFqName(packageName).asDeclaredName(packageName, *languages)
}

/**
 * @return a [QualifiedDeclaredName] from the [packageName] argument, appending the receiver
 *   [SimpleNames][SimpleName]
 * @since 0.12.0
 */
fun Iterable<SimpleName>.asDeclaredName(
  packageName: PackageName,
  vararg languages: CompatibleLanguage
): QualifiedDeclaredName {
  return when {
    languages.isEmpty() -> DeclaredName.agnostic(packageName, this)
    !languages.contains(JAVA) -> DeclaredName.kotlin(packageName, this)
    !languages.contains(KOTLIN) -> DeclaredName.java(packageName, this)
    else -> DeclaredName.agnostic(packageName, this)
  }
}

/**
 * @return a [QualifiedDeclaredName] from the [packageName] argument, appending the receiver
 *   [SimpleNames][SimpleName]
 */
fun SimpleName.asDeclaredName(
  packageName: PackageName,
  vararg languages: CompatibleLanguage
): QualifiedDeclaredName {
  return singletonList().asDeclaredName(packageName, *languages)
}<|MERGE_RESOLUTION|>--- conflicted
+++ resolved
@@ -97,22 +97,17 @@
   }
 }
 
-<<<<<<< HEAD
-/** Represents a "declaration" -- a named object which can be referenced elsewhere. */
+/**
+ * Represents a "declaration" -- a named object which can be referenced elsewhere.
+ *
+ * @since 0.12.0
+ */
 sealed class QualifiedDeclaredName :
   DeclaredName,
   McName,
   HasPackageName,
   HasSimpleNames,
   ResolvableMcName {
-=======
-/**
- * Represents a "declaration" -- a named object which can be referenced elsewhere.
- *
- * @since 0.12.0
- */
-sealed class QualifiedDeclaredName : DeclaredName, McName, HasPackageName, HasSimpleNames {
->>>>>>> 69d6815a
 
   override val name: String
     get() = packageName.append(simpleNames.asString())
