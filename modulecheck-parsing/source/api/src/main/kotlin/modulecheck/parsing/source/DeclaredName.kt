/*
 * Copyright (C) 2021-2022 Rick Busarow
 * Licensed under the Apache License, Version 2.0 (the "License");
 * you may not use this file except in compliance with the License.
 * You may obtain a copy of the License at
 *
 *      http://www.apache.org/licenses/LICENSE-2.0
 *
 * Unless required by applicable law or agreed to in writing, software
 * distributed under the License is distributed on an "AS IS" BASIS,
 * WITHOUT WARRANTIES OR CONDITIONS OF ANY KIND, either express or implied.
 * See the License for the specific language governing permissions and
 * limitations under the License.
 */

package modulecheck.parsing.source

import modulecheck.parsing.source.HasSimpleNames.Companion.checkSimpleNames
import modulecheck.parsing.source.McName.CompatibleLanguage
import modulecheck.parsing.source.McName.CompatibleLanguage.JAVA
import modulecheck.parsing.source.McName.CompatibleLanguage.KOTLIN
import modulecheck.parsing.source.McName.CompatibleLanguage.XML
import modulecheck.parsing.source.SimpleName.Companion.asString
import modulecheck.parsing.source.SimpleName.Companion.stripPackageNameFromFqName
import modulecheck.utils.lazy.unsafeLazy
import org.jetbrains.kotlin.name.FqName

/** Represents a "declaration" -- a named object which can be referenced elsewhere. */
sealed interface DeclaredName : McName, HasSimpleNames {

  /**
   * The languages with which this declaration is compatible. For instance, a member property will
   * typically have a [KOTLIN] declaration using property access syntax, but will also have a
   * [JAVA]/[XML] declaration for setter and getter functions.
   */
  val languages: Set<CompatibleLanguage> get() = setOf(KOTLIN, JAVA, XML)

  companion object {

    /**
     * Shorthand for creating a [QualifiedDeclaredName] which is only accessible from Kotlin files.
     *
     * @see McName.CompatibleLanguage.KOTLIN
     */
    fun kotlin(
      packageName: PackageName,
      simpleNames: Iterable<SimpleName>
    ): QualifiedDeclaredName = QualifiedDeclaredNameImpl(
      packageName = packageName,
      simpleNames = simpleNames.toList(),
      languages = setOf(KOTLIN)
    )

<<<<<<< HEAD
/**
 * Represents names which can only be referenced from Java.
 *
 * For instance, given this top-level property:
 *
 * ```
 * // File.kt
 * package com.example
 *
 * val someProperty = true
 * ```
 *
 * Kotlin code will access this as `com.example.someProperty`.
 *
 * In Java, this will be accessed as `com.example.FileKt.getSomeProperty();`
 *
 * These Java-specific declarations will only match to the [JavaReferenceName] type.
 *
 * @see JavaReferenceName
 * @see JavaSpecificDeclaredName
 */
class JavaSpecificDeclaredName(
  override val name: String,
  override val packageName: PackageName
) : DeclaredName,
  JavaCompatibleDeclaredName,
  XmlCompatibleDeclaredName {

  override fun equals(other: Any?): Boolean {
    return matches(
      other,
      ifReference = { name == it.safeAs<JavaReferenceName>()?.name },
      ifDeclaration = { name == it.safeAs<JavaSpecificDeclaredName>()?.name }
    )
  }
=======
    /**
     * Shorthand for creating a [QualifiedDeclaredName] which is only accessible from Java or XML
     * files.
     *
     * @see McName.CompatibleLanguage.JAVA
     * @see McName.CompatibleLanguage.XML
     */
    fun java(
      packageName: PackageName,
      simpleNames: Iterable<SimpleName>
    ): QualifiedDeclaredName = QualifiedDeclaredNameImpl(
      packageName = packageName,
      simpleNames = simpleNames.toList(),
      languages = setOf(JAVA, XML)
    )

    /**
     * Shorthand for creating a [QualifiedDeclaredName] which is accessible from files in any
     * language.
     *
     * @see McName.CompatibleLanguage.JAVA
     * @see McName.CompatibleLanguage.KOTLIN
     * @see McName.CompatibleLanguage.XML
     */
    fun agnostic(
      packageName: PackageName,
      simpleNames: Iterable<SimpleName>
    ): QualifiedDeclaredName = QualifiedDeclaredNameImpl(
      packageName = packageName,
      simpleNames = simpleNames.toList(),
      languages = setOf(KOTLIN, JAVA, XML)
    )
  }
}

/** Represents a "declaration" -- a named object which can be referenced elsewhere. */
sealed class QualifiedDeclaredName : DeclaredName, McName, HasPackageName, HasSimpleNames {

  override val name: String
    get() = packageName.append(simpleNames.asString())

  override val segments: List<String> by unsafeLazy { name.split('.') }
>>>>>>> bc695ad8

  final override fun equals(other: Any?): Boolean {
    if (this === other) return true

    when (other) {
      is ReferenceName -> {

        if (name != other.name) return false
        if (!languages.contains(other.language)) return false
      }

      is QualifiedDeclaredName -> {

        if (name != other.name) return false
        if (languages != other.languages) return false
      }

      else -> return false
    }
    return true
  }

  final override fun hashCode(): Int = name.hashCode()

<<<<<<< HEAD
fun String.asKotlinDeclaredName(packageName: PackageName): DeclaredName =
  TopLevelKotlinSpecificDeclaredName(this, packageName)
=======
  final override fun toString(): String =
    "(${this::class.java.simpleName}) `$name`  language=$languages"
}
>>>>>>> bc695ad8

internal class QualifiedDeclaredNameImpl(
  override val packageName: PackageName,
  override val simpleNames: List<SimpleName>,
  override val languages: Set<CompatibleLanguage>
) : QualifiedDeclaredName() {
  init {
    checkSimpleNames()
  }
}

/**
 * @return a [QualifiedDeclaredName], where the String after [packageName] is split and treated as
 *   the collection of [SimpleNames][SimpleName].
 */
fun FqName.asDeclaredName(
  packageName: PackageName,
  vararg languages: CompatibleLanguage
): QualifiedDeclaredName {
  return asString().stripPackageNameFromFqName(packageName).asDeclaredName(packageName, *languages)
}

/**
 * @return a [QualifiedDeclaredName] from the [packageName] argument, appending the receiver
 *   [SimpleNames][SimpleName]
 */
fun Iterable<SimpleName>.asDeclaredName(
  packageName: PackageName,
  vararg languages: CompatibleLanguage
): QualifiedDeclaredName {
  return when {
    languages.isEmpty() -> DeclaredName.agnostic(packageName, this)
    !languages.contains(JAVA) -> DeclaredName.kotlin(packageName, this)
    !languages.contains(KOTLIN) -> DeclaredName.java(packageName, this)
    else -> DeclaredName.agnostic(packageName, this)
  }
}<|MERGE_RESOLUTION|>--- conflicted
+++ resolved
@@ -51,43 +51,6 @@
       languages = setOf(KOTLIN)
     )
 
-<<<<<<< HEAD
-/**
- * Represents names which can only be referenced from Java.
- *
- * For instance, given this top-level property:
- *
- * ```
- * // File.kt
- * package com.example
- *
- * val someProperty = true
- * ```
- *
- * Kotlin code will access this as `com.example.someProperty`.
- *
- * In Java, this will be accessed as `com.example.FileKt.getSomeProperty();`
- *
- * These Java-specific declarations will only match to the [JavaReferenceName] type.
- *
- * @see JavaReferenceName
- * @see JavaSpecificDeclaredName
- */
-class JavaSpecificDeclaredName(
-  override val name: String,
-  override val packageName: PackageName
-) : DeclaredName,
-  JavaCompatibleDeclaredName,
-  XmlCompatibleDeclaredName {
-
-  override fun equals(other: Any?): Boolean {
-    return matches(
-      other,
-      ifReference = { name == it.safeAs<JavaReferenceName>()?.name },
-      ifDeclaration = { name == it.safeAs<JavaSpecificDeclaredName>()?.name }
-    )
-  }
-=======
     /**
      * Shorthand for creating a [QualifiedDeclaredName] which is only accessible from Java or XML
      * files.
@@ -130,7 +93,6 @@
     get() = packageName.append(simpleNames.asString())
 
   override val segments: List<String> by unsafeLazy { name.split('.') }
->>>>>>> bc695ad8
 
   final override fun equals(other: Any?): Boolean {
     if (this === other) return true
@@ -155,14 +117,9 @@
 
   final override fun hashCode(): Int = name.hashCode()
 
-<<<<<<< HEAD
-fun String.asKotlinDeclaredName(packageName: PackageName): DeclaredName =
-  TopLevelKotlinSpecificDeclaredName(this, packageName)
-=======
   final override fun toString(): String =
     "(${this::class.java.simpleName}) `$name`  language=$languages"
 }
->>>>>>> bc695ad8
 
 internal class QualifiedDeclaredNameImpl(
   override val packageName: PackageName,
