/*
 * Copyright (C) 2021-2022 Rick Busarow
 * Licensed under the Apache License, Version 2.0 (the "License");
 * you may not use this file except in compliance with the License.
 * You may obtain a copy of the License at
 *
 *      http://www.apache.org/licenses/LICENSE-2.0
 *
 * Unless required by applicable law or agreed to in writing, software
 * distributed under the License is distributed on an "AS IS" BASIS,
 * WITHOUT WARRANTIES OR CONDITIONS OF ANY KIND, either express or implied.
 * See the License for the specific language governing permissions and
 * limitations under the License.
 */

package modulecheck.parsing.source

import modulecheck.parsing.source.ReferenceName.JavaReferenceName
import modulecheck.parsing.source.ReferenceName.JavaReferenceNameImpl
import modulecheck.parsing.source.ReferenceName.KotlinReferenceName
import modulecheck.parsing.source.ReferenceName.KotlinReferenceNameImpl
import modulecheck.parsing.source.ReferenceName.XmlReferenceNameImpl
import modulecheck.parsing.source.UnqualifiedAndroidResourceDeclaredName.AndroidString
import org.junit.jupiter.api.Test

class ReferenceNameTest : BaseMcNameTest() {

  @Test
  fun `java reference`() {
    JavaReferenceName("com.modulecheck.subject").matchedClasses() shouldBe listOf(
      AgnosticDeclaredName::class,
      AndroidDataBindingReferenceName::class,
      AndroidRReferenceName::class,
      JavaReferenceNameImpl::class,
      JavaSpecificDeclaredName::class,
      QualifiedAndroidResourceReferenceName::class
    )
  }

  @Test
  fun `kotlin reference`() {
    KotlinReferenceName("com.modulecheck.subject").matchedClasses() shouldBe listOf(
      AgnosticDeclaredName::class,
      AndroidDataBindingReferenceName::class,
      AndroidRReferenceName::class,
<<<<<<< HEAD
      ExplicitKotlinReferenceName::class,
      InterpretedKotlinReferenceName::class,
      QualifiedAndroidResourceReferenceName::class,
      TopLevelKotlinSpecificDeclaredName::class
=======
      KotlinReferenceNameImpl::class,
      KotlinSpecificDeclaredName::class,
      QualifiedAndroidResourceReferenceName::class
>>>>>>> bfc70d4e
    )
  }

  @Test
  fun `xml reference`() {
    XmlReferenceNameImpl("com.modulecheck.subject").matchedClasses() shouldBe listOf(
      AgnosticDeclaredName::class,
      AndroidDataBindingReferenceName::class,
      AndroidRReferenceName::class,
      JavaReferenceNameImpl::class,
      JavaSpecificDeclaredName::class,
<<<<<<< HEAD
      QualifiedAndroidResourceReferenceName::class
    )
  }

  @Test
  fun `interpreted java reference`() {
    InterpretedJavaReferenceName("com.modulecheck.subject").matchedClasses() shouldBe listOf(
      AgnosticDeclaredName::class,
      AndroidDataBindingReferenceName::class,
      ExplicitJavaReferenceName::class,
      InterpretedJavaReferenceName::class,
      JavaSpecificDeclaredName::class
    )
  }

  @Test
  fun `interpreted kotlin reference`() {
    InterpretedKotlinReferenceName("com.modulecheck.subject").matchedClasses() shouldBe listOf(
      AgnosticDeclaredName::class,
      AndroidDataBindingReferenceName::class,
      ExplicitKotlinReferenceName::class,
      InterpretedKotlinReferenceName::class,
      TopLevelKotlinSpecificDeclaredName::class
=======
      QualifiedAndroidResourceReferenceName::class,
      XmlReferenceNameImpl::class
>>>>>>> bfc70d4e
    )
  }

  @Test
  fun `unqualified android resource reference`() {
    UnqualifiedAndroidResourceReferenceName("R.string.subject").matchedClasses() shouldBe listOf(
      AgnosticDeclaredName::class,
      AndroidDataBindingReferenceName::class,
      AndroidRReferenceName::class,
      AndroidString::class,
      JavaReferenceNameImpl::class,
      KotlinReferenceNameImpl::class,
      QualifiedAndroidResourceReferenceName::class,
      UnqualifiedAndroidResourceReferenceName::class,
      XmlReferenceNameImpl::class
    )
  }

  @Test
  fun `duplicate names of incompatible types are allowed in a set`() {
    val list = listOf(
      KotlinReferenceName("name"),
      JavaReferenceName("name")
    )

    val set = list.toSet()

    set.toList() shouldBe list
  }

  @Test
  fun `duplicate names of compatible types are allowed in a set`() {
    val list = listOf(
      KotlinReferenceName("name"),
      JavaReferenceName("name")
    )

    val set = list.toSet()

    set.toList() shouldBe list
  }
}<|MERGE_RESOLUTION|>--- conflicted
+++ resolved
@@ -43,16 +43,9 @@
       AgnosticDeclaredName::class,
       AndroidDataBindingReferenceName::class,
       AndroidRReferenceName::class,
-<<<<<<< HEAD
-      ExplicitKotlinReferenceName::class,
-      InterpretedKotlinReferenceName::class,
+      KotlinReferenceNameImpl::class,
       QualifiedAndroidResourceReferenceName::class,
       TopLevelKotlinSpecificDeclaredName::class
-=======
-      KotlinReferenceNameImpl::class,
-      KotlinSpecificDeclaredName::class,
-      QualifiedAndroidResourceReferenceName::class
->>>>>>> bfc70d4e
     )
   }
 
@@ -64,34 +57,8 @@
       AndroidRReferenceName::class,
       JavaReferenceNameImpl::class,
       JavaSpecificDeclaredName::class,
-<<<<<<< HEAD
-      QualifiedAndroidResourceReferenceName::class
-    )
-  }
-
-  @Test
-  fun `interpreted java reference`() {
-    InterpretedJavaReferenceName("com.modulecheck.subject").matchedClasses() shouldBe listOf(
-      AgnosticDeclaredName::class,
-      AndroidDataBindingReferenceName::class,
-      ExplicitJavaReferenceName::class,
-      InterpretedJavaReferenceName::class,
-      JavaSpecificDeclaredName::class
-    )
-  }
-
-  @Test
-  fun `interpreted kotlin reference`() {
-    InterpretedKotlinReferenceName("com.modulecheck.subject").matchedClasses() shouldBe listOf(
-      AgnosticDeclaredName::class,
-      AndroidDataBindingReferenceName::class,
-      ExplicitKotlinReferenceName::class,
-      InterpretedKotlinReferenceName::class,
-      TopLevelKotlinSpecificDeclaredName::class
-=======
       QualifiedAndroidResourceReferenceName::class,
       XmlReferenceNameImpl::class
->>>>>>> bfc70d4e
     )
   }
 
