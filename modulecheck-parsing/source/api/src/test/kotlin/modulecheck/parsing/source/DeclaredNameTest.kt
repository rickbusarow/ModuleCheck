--- conflicted
+++ resolved
@@ -44,15 +44,9 @@
       "com.modulecheck.subject",
       PackageName("com.modulecheck")
     ).matchedClasses() shouldBe listOf(
-<<<<<<< HEAD
-      ExplicitKotlinReferenceName::class,
-      InterpretedKotlinReferenceName::class,
-      TopLevelKotlinSpecificDeclaredName::class
-=======
       AndroidRReferenceName::class,
       KotlinReferenceNameImpl::class,
-      KotlinSpecificDeclaredName::class
->>>>>>> bfc70d4e
+      TopLevelKotlinSpecificDeclaredName::class
     )
   }
 
