--- conflicted
+++ resolved
@@ -21,82 +21,6 @@
 class DeclaredNameTest : BaseMcNameTest() {
 
   @Test
-<<<<<<< HEAD
-  fun `agnostic declaration should match self and any reference type`() {
-    AgnosticDeclaredName(
-      "com.modulecheck.subject",
-      PackageName("com.modulecheck")
-    ).matchedClasses() shouldBe listOf(
-      AgnosticDeclaredName::class,
-      AndroidRReferenceName::class,
-      JavaReferenceNameImpl::class,
-      KotlinReferenceNameImpl::class,
-      XmlReferenceNameImpl::class
-    )
-  }
-
-  @Test
-  fun `kotlin specific declaration should match self and any KotlinReference type`() {
-    KotlinSpecificDeclaredName(
-      "com.modulecheck.subject",
-      PackageName("com.modulecheck")
-    ).matchedClasses() shouldBe listOf(
-      AndroidRReferenceName::class,
-      KotlinReferenceNameImpl::class,
-      TopLevelKotlinSpecificDeclaredName::class
-    )
-  }
-
-  @Test
-  fun `java specific declaration should match self and any JavaReference or XmlReference type`() {
-    JavaSpecificDeclaredName(
-      "com.modulecheck.subject",
-      PackageName("com.modulecheck")
-    ).matchedClasses() shouldBe listOf(
-      AndroidRReferenceName::class,
-      JavaReferenceNameImpl::class,
-      JavaSpecificDeclaredName::class,
-      XmlReferenceNameImpl::class
-    )
-  }
-
-  @Test
-  fun `android r declaration should match self and any Reference type`() {
-    AndroidRDeclaredName(
-      "com.modulecheck.R",
-      PackageName("com.modulecheck")
-    ).matchedClasses() shouldBe listOf(
-      AndroidDataBindingReferenceName::class,
-      AndroidRDeclaredName::class,
-      AndroidRReferenceName::class,
-      JavaReferenceNameImpl::class,
-      KotlinReferenceNameImpl::class,
-      UnqualifiedAndroidResourceReferenceName::class,
-      XmlReferenceNameImpl::class
-    )
-  }
-
-  @TestFactory
-  fun `android resource declaration should match self and any Reference type`() =
-    UnqualifiedAndroidResourceDeclaredName::class
-      .sealedSubclassInstances("subject")
-      .dynamic(
-        testName = { subject -> subject::class.java.simpleName }
-      ) { subject ->
-
-        oneOfEach("subject")
-          .plus(UnqualifiedAndroidResourceReferenceName("R.${subject.prefix}.subject"))
-          .filter { it == subject }
-          .map { it::class }
-          .sortedBy { it.java.simpleName } shouldBe listOf(
-          subject::class,
-          UnqualifiedAndroidResourceReferenceName::class
-        ).sortedBy { it.simpleName }
-      }
-
-  @Test
-=======
->>>>>>> bc695ad8
   fun `duplicate names of incompatible types are allowed in a set`() {
     val list = listOf(
       DeclaredName.java(
@@ -166,27 +90,9 @@
       .distinctBy { it.name to it::class }
 
     val prettySorted = instances.sorted()
-      .joinToString("\n") { "${it::class.java.simpleName.padStart(36)} ${it.name}" }
+      .joinToString("\n") { "${it::class.java.simpleName.padStart(28)} ${it.name}" }
 
     prettySorted shouldBe """
-<<<<<<< HEAD
-                AgnosticDeclaredName a
-            JavaSpecificDeclaredName a
-  TopLevelKotlinSpecificDeclaredName a
-                AndroidRDeclaredName a.R
-                AgnosticDeclaredName b
-            JavaSpecificDeclaredName b
-  TopLevelKotlinSpecificDeclaredName b
-                AndroidRDeclaredName b.R
-                AgnosticDeclaredName c
-            JavaSpecificDeclaredName c
-  TopLevelKotlinSpecificDeclaredName c
-                AndroidRDeclaredName c.R
-                AgnosticDeclaredName d
-            JavaSpecificDeclaredName d
-  TopLevelKotlinSpecificDeclaredName d
-                AndroidRDeclaredName d.R
-=======
          AndroidRDeclaredName a.R
     QualifiedDeclaredNameImpl a.X
     QualifiedDeclaredNameImpl a.Y
@@ -203,12 +109,6 @@
     QualifiedDeclaredNameImpl d.X
     QualifiedDeclaredNameImpl d.Y
     QualifiedDeclaredNameImpl d.Z
->>>>>>> bc695ad8
     """.trimIndent()
   }
-
-  fun KotlinSpecificDeclaredName(
-    name: String,
-    packageName: PackageName
-  ) = TopLevelKotlinSpecificDeclaredName(name, packageName)
 }