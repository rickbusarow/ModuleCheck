/*
 * Copyright (C) 2020 Rick Busarow
 * Licensed under the Apache License, Version 2.0 (the "License");
 * you may not use this file except in compliance with the License.
 * You may obtain a copy of the License at
 *
 *      http://www.apache.org/licenses/LICENSE-2.0
 *
 * Unless required by applicable law or agreed to in writing, software
 * distributed under the License is distributed on an "AS IS" BASIS,
 * WITHOUT WARRANTIES OR CONDITIONS OF ANY KIND, either express or implied.
 * See the License for the specific language governing permissions and
 * limitations under the License.
 */

import io.gitlab.arturbosch.detekt.Detekt
import io.gitlab.arturbosch.detekt.DetektCreateBaselineTask
import io.gitlab.arturbosch.detekt.detekt

buildscript {
  repositories {
    mavenCentral()
    google()
    jcenter()
    maven("https://plugins.gradle.org/m2/")
    maven("https://oss.sonatype.org/content/repositories/snapshots")
  }
  dependencies {
    classpath("com.android.tools.build:gradle:4.1.0")
    classpath("com.google.firebase:firebase-crashlytics-gradle:2.3.0")
    classpath("com.google.gms:google-services:4.3.4")
    classpath("org.jetbrains.kotlin:kotlin-gradle-plugin:1.4.20")
    classpath("com.vanniktech:gradle-maven-publish-plugin:0.13.0")
    classpath("com.jaredsburrows:gradle-spoon-plugin:1.5.0")
    classpath("org.jetbrains.kotlinx:kotlinx-knit:0.2.2")
    classpath("com.squareup.anvil:gradle-plugin:2.0.6")
  }
}

plugins {
  id(Plugins.benManes) version Versions.benManes
  id(Plugins.gradleDoctor) version Versions.gradleDoctor
  id(Plugins.spotless) version Versions.spotless
  id(Plugins.detekt) version "1.15.0"
  kotlin("jvm")
  id(Plugins.dokka) version Versions.dokka
  id(Plugins.taskTree) version Versions.taskTree
  base
}

allprojects {

  repositories {
    google()
    mavenCentral()
    maven("https://oss.sonatype.org/content/repositories/snapshots")
    maven("https://jitpack.io")
    jcenter()
    maven("https://s3-us-west-2.amazonaws.com/si-mobile-sdks/android/")
  }

  tasks.withType<org.jetbrains.kotlin.gradle.tasks.KotlinCompile>()
    .configureEach {

      kotlinOptions {

        jvmTarget = "1.8"

        freeCompilerArgs = listOf(
          "-Xinline-classes",
          "-Xopt-in=kotlin.ExperimentalStdlibApi",
          "-Xuse-experimental=kotlin.contracts.ExperimentalContracts"
        )
      }
    }
}

@Suppress("DEPRECATION")
detekt {

  parallel = true
  config = files("$rootDir/detekt/detekt-config.yml")

  reports {
    xml.enabled = false
    html.enabled = true
    txt.enabled = false
  }
}

tasks.withType<DetektCreateBaselineTask> {

  setSource(files(rootDir))

  include("**/*.kt", "**/*.kts")
  exclude("**/resources/**", "**/build/**", "**/src/test/java**")

  // Target version of the generated JVM bytecode. It is used for type resolution.
  this.jvmTarget = "1.8"
}

tasks.withType<Detekt> {

  setSource(files(rootDir))

  include("**/*.kt", "**/*.kts")
  exclude("**/resources/**", "**/build/**", "**/src/test/java**")

  // Target version of the generated JVM bytecode. It is used for type resolution.
  this.jvmTarget = "1.8"
}

fun isNonStable(version: String): Boolean {
  val stableKeyword = listOf("RELEASE", "FINAL", "GA").any { version.toUpperCase().contains(it) }
  val regex = "^[0-9,.v-]+(-r)?$".toRegex()
  val isStable = stableKeyword || regex.matches(version)
  return isStable.not()
}

tasks.named(
  "dependencyUpdates",
  com.github.benmanes.gradle.versions.updates.DependencyUpdatesTask::class.java
).configure {
  rejectVersionIf {
    isNonStable(candidate.version) && !isNonStable(currentVersion)
  }
}

<<<<<<< HEAD
//  dependencies {
//
//  }
//
//  tasks.withType<KotlinCompile>()
//      .configureEach {
//
//        kotlinOptions {
//
//          freeCompilerArgs = listOf(
//              "-Xinline-classes",
//              "-Xopt-in=kotlin.ExperimentalStdlibApi",
//              "-Xuse-experimental=kotlin.contracts.ExperimentalContracts"
//          )
//        }
//      }
}
val sortDependencies by tasks.registering(com.rickbusarow.modulecheck.SortDependenciesTask::class)
=======
configure<com.diffplug.gradle.spotless.SpotlessExtension> {
  java {
    target("src/*/java/**/*.java")
    googleJavaFormat("1.7")
    removeUnusedImports()
    trimTrailingWhitespace()
    endWithNewline()
  }
  kotlin {
    target("**/src/**/*.kt", "**/src/**/*.kt")
    ktlint("0.40.0")
      .userData(
        mapOf(
          "indent_size" to "2",
          "continuation_indent_size" to "2",
          "max_line_length" to "off",
          "disabled_rules" to "no-wildcard-imports",
          "ij_kotlin_imports_layout" to "*,java.**,javax.**,kotlin.**,^"
        )
      )
    trimTrailingWhitespace()
    endWithNewline()
  }
  kotlinGradle {
    target("*.gradle.kts")
    ktlint("0.40.0")
      .userData(
        mapOf(
          "indent_size" to "2",
          "continuation_indent_size" to "2",
          "max_line_length" to "off",
          "disabled_rules" to "no-wildcard-imports",
          "ij_kotlin_imports_layout" to "*,java.**,javax.**,kotlin.**,^"
        )
      )
  }
}
>>>>>>> c1d3b044
<|MERGE_RESOLUTION|>--- conflicted
+++ resolved
@@ -126,26 +126,6 @@
   }
 }
 
-<<<<<<< HEAD
-//  dependencies {
-//
-//  }
-//
-//  tasks.withType<KotlinCompile>()
-//      .configureEach {
-//
-//        kotlinOptions {
-//
-//          freeCompilerArgs = listOf(
-//              "-Xinline-classes",
-//              "-Xopt-in=kotlin.ExperimentalStdlibApi",
-//              "-Xuse-experimental=kotlin.contracts.ExperimentalContracts"
-//          )
-//        }
-//      }
-}
-val sortDependencies by tasks.registering(com.rickbusarow.modulecheck.SortDependenciesTask::class)
-=======
 configure<com.diffplug.gradle.spotless.SpotlessExtension> {
   java {
     target("src/*/java/**/*.java")
@@ -183,4 +163,4 @@
       )
   }
 }
->>>>>>> c1d3b044
+val sortDependencies by tasks.registering(com.rickbusarow.modulecheck.SortDependenciesTask::class)