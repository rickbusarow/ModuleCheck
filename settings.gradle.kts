/*
 * Copyright (C) 2021-2022 Rick Busarow
 * Licensed under the Apache License, Version 2.0 (the "License");
 * you may not use this file except in compliance with the License.
 * You may obtain a copy of the License at
 *
 *      http://www.apache.org/licenses/LICENSE-2.0
 *
 * Unless required by applicable law or agreed to in writing, software
 * distributed under the License is distributed on an "AS IS" BASIS,
 * WITHOUT WARRANTIES OR CONDITIONS OF ANY KIND, either express or implied.
 * See the License for the specific language governing permissions and
 * limitations under the License.
 */

pluginManagement {
  repositories {
    gradlePluginPortal()
    mavenCentral()
    google()
    maven {
      url = uri("https://oss.sonatype.org/content/repositories/snapshots/")
      content {
        includeGroup("com.rickbusarow.module-check")
        includeGroup("com.rickbusarow.modulecheck")
      }
    }
  }
  @Suppress("UnstableApiUsage")
  includeBuild("build-logic")
}

dependencyResolutionManagement {
  @Suppress("UnstableApiUsage")
  repositories {
    mavenCentral()
    google()
    maven("https://plugins.gradle.org/m2/")
  }
}

plugins {
<<<<<<< HEAD
  id("com.gradle.enterprise").version("3.12.1")
=======
  id("com.gradle.enterprise").version("3.12.3")
>>>>>>> 97cbaa2c
}

gradleEnterprise {
  buildScan {

    termsOfServiceUrl = "https://gradle.com/terms-of-service"
    termsOfServiceAgree = "yes"

    publishAlways()

    tag(if (System.getenv("CI").isNullOrBlank()) "Local" else "CI")

    val githubActionID = System.getenv("GITHUB_ACTION")

    if (!githubActionID.isNullOrBlank()) {
      link(
        "WorkflowURL",
        "https://github.com/" +
          System.getenv("GITHUB_REPOSITORY") +
          "/pull/" +
          System.getenv("PR_NUMBER") +
          "/checks?check_run_id=" +
          System.getenv("GITHUB_RUN_ID")
      )
    }
  }
}

// Copy the root project's properties file to build-logic,
// to ensure that Gradle settings are identical and there's only 1 daemon.
// Note that with this copy, any changes to build-logic's properties file with just be overwritten.
// https://twitter.com/Louis_CAD/status/1498270951175299080?s=20&t=ZTgr-FiwhnjzGyNfDxfDlA
rootDir.resolve("gradle.properties")
  .copyTo(
    target = rootDir.resolve("build-logic/gradle.properties"),
    overwrite = true
  )

rootProject.name = "ModuleCheck"

include(
  ":modulecheck-api",
  ":modulecheck-config:api",
  ":modulecheck-config:fake",
  ":modulecheck-config:impl",
  ":modulecheck-core",
  ":modulecheck-dagger",
  ":modulecheck-finding:api",
  ":modulecheck-finding:impl",
  ":modulecheck-finding:impl-android",
  ":modulecheck-finding:impl-sort",
  ":modulecheck-finding:name",
  ":modulecheck-gradle:platforms:api",
  ":modulecheck-gradle:platforms:impl",
  ":modulecheck-gradle:platforms:internal-android",
  ":modulecheck-gradle:platforms:internal-jvm",
  ":modulecheck-gradle:plugin",
  ":modulecheck-internal-testing",
  ":modulecheck-model:dependency:api",
  ":modulecheck-model:dependency:impl",
  ":modulecheck-model:sourceset:api",
  ":modulecheck-parsing:android",
  ":modulecheck-parsing:element:api",
  ":modulecheck-parsing:element:impl-kotlin",
  ":modulecheck-parsing:element:impl-resolve",
  ":modulecheck-parsing:gradle:dsl:api",
  ":modulecheck-parsing:gradle:dsl:internal",
  ":modulecheck-parsing:gradle:dsl:precompiled",
  ":modulecheck-parsing:gradle:dsl:testing",
  ":modulecheck-parsing:gradle:model:api",
  ":modulecheck-parsing:gradle:model:impl-typesafe",
  ":modulecheck-parsing:groovy-antlr",
  ":modulecheck-parsing:java",
  ":modulecheck-parsing:kotlin-compiler:api",
  ":modulecheck-parsing:kotlin-compiler:impl",
  ":modulecheck-parsing:psi",
  ":modulecheck-parsing:source:api",
  ":modulecheck-parsing:source:testing",
  ":modulecheck-parsing:wiring",
  ":modulecheck-project:api",
  ":modulecheck-project:impl",
  ":modulecheck-project:testing",
  ":modulecheck-project-generation:api",
  ":modulecheck-reporting:checkstyle",
  ":modulecheck-reporting:console",
  ":modulecheck-reporting:graphviz",
  ":modulecheck-reporting:logging:api",
  ":modulecheck-reporting:logging:testing",
  ":modulecheck-reporting:sarif",
  ":modulecheck-rule:api",
  ":modulecheck-rule:impl",
  ":modulecheck-rule:impl-factory",
  ":modulecheck-rule:testing",
  ":modulecheck-runtime:api",
  ":modulecheck-runtime:testing",
  ":modulecheck-utils:cache",
  ":modulecheck-utils:coroutines:api",
  ":modulecheck-utils:coroutines:impl",
  ":modulecheck-utils:lazy",
  ":modulecheck-utils:stdlib",
  ":modulecheck-utils:trace",
  ":modulecheck-utils:trace-testing"
)<|MERGE_RESOLUTION|>--- conflicted
+++ resolved
@@ -40,11 +40,7 @@
 }
 
 plugins {
-<<<<<<< HEAD
-  id("com.gradle.enterprise").version("3.12.1")
-=======
   id("com.gradle.enterprise").version("3.12.3")
->>>>>>> 97cbaa2c
 }
 
 gradleEnterprise {
