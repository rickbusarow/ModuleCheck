/*
 * Copyright (C) 2021-2025 Rick Busarow
 * Licensed under the Apache License, Version 2.0 (the "License");
 * you may not use this file except in compliance with the License.
 * You may obtain a copy of the License at
 *
 *      http://www.apache.org/licenses/LICENSE-2.0
 *
 * Unless required by applicable law or agreed to in writing, software
 * distributed under the License is distributed on an "AS IS" BASIS,
 * WITHOUT WARRANTIES OR CONDITIONS OF ANY KIND, either express or implied.
 * See the License for the specific language governing permissions and
 * limitations under the License.
 */

rootProject.name = "ModuleCheck"

pluginManagement {

  val allowMavenLocal = providers
    .gradleProperty("moduleCheck.allow-maven-local")
    .orNull.toBoolean()

  repositories {
    if (allowMavenLocal) {
      logger.lifecycle("${rootProject.name} -- allowing mavenLocal for plugins")
      mavenLocal()
    }
    gradlePluginPortal()
    mavenCentral()
    google()
    maven {
      url = uri("https://oss.sonatype.org/content/repositories/snapshots/")
      content {
        includeGroup("com.rickbusarow.module-check")
        includeGroup("com.rickbusarow.modulecheck")
      }
    }
  }
  includeBuild("build-logic")
}

val allowMavenLocal = providers
  .gradleProperty("moduleCheck.allow-maven-local")
  .orNull.toBoolean()

dependencyResolutionManagement {
  @Suppress("UnstableApiUsage")
  repositories {
    if (allowMavenLocal) {
      logger.lifecycle("${rootProject.name} -- allowing mavenLocal for dependencies")
      mavenLocal()
    }
    mavenCentral()
    google()
    maven("https://plugins.gradle.org/m2/")
  }
}

plugins {
<<<<<<< HEAD
  id("com.gradle.develocity") version "3.19"
=======
  id("com.gradle.enterprise") version "3.19.1"
>>>>>>> b2b532c7
}

val isCI = System.getenv("CI")?.toBoolean() == true

if (isCI) {
  printCiEnvironment()
}

develocity {
  buildScan {

    uploadInBackground = !isCI && gradle.parent == null
    termsOfUseUrl = "https://gradle.com/help/legal-terms-of-use"
    termsOfUseAgree = "yes"

    capture {
      testLogging = true
      buildLogging = true
      fileFingerprints = true
    }

    obfuscation {
      hostname { "<hostName>" }
      ipAddresses { listOf("<ip address>") }
      username { "<username>" }
    }

    val gitHubActions = System.getenv("GITHUB_ACTIONS")?.toBoolean() ?: false
    if (gitHubActions) {
      // ex: `octocat/Hello-World` as in github.com/octocat/Hello-World
      val repository = System.getenv("GITHUB_REPOSITORY")!!
      val runId = System.getenv("GITHUB_RUN_ID")!!

      link(
        "GitHub Action Run",
        "https://github.com/$repository/actions/runs/$runId"
      )
    }
  }
}

include(
  ":modulecheck-api",
  ":modulecheck-config:api",
  ":modulecheck-config:fake",
  ":modulecheck-config:impl",
  ":modulecheck-core",
  ":modulecheck-dagger",
  ":modulecheck-finding:api",
  ":modulecheck-finding:impl",
  ":modulecheck-finding:impl-android",
  ":modulecheck-finding:impl-sort",
  ":modulecheck-finding:name",
  ":modulecheck-gradle:platforms:api",
  ":modulecheck-gradle:platforms:impl",
  ":modulecheck-gradle:platforms:internal-android",
  ":modulecheck-gradle:platforms:internal-jvm",
  ":modulecheck-gradle:plugin",
  ":modulecheck-internal-testing",
  ":modulecheck-model:dependency:api",
  ":modulecheck-model:dependency:impl",
  ":modulecheck-model:sourceset:api",
  ":modulecheck-parsing:android",
  ":modulecheck-parsing:gradle:dsl:api",
  ":modulecheck-parsing:gradle:dsl:internal",
  ":modulecheck-parsing:gradle:dsl:precompiled",
  ":modulecheck-parsing:gradle:dsl:testing",
  ":modulecheck-parsing:gradle:model:api",
  ":modulecheck-parsing:gradle:model:impl-typesafe",
  ":modulecheck-parsing:groovy-antlr",
  ":modulecheck-parsing:java",
  ":modulecheck-parsing:kotlin-compiler:api",
  ":modulecheck-parsing:kotlin-compiler:impl",
  ":modulecheck-parsing:psi",
  ":modulecheck-parsing:source:api",
  ":modulecheck-parsing:source:testing",
  ":modulecheck-parsing:wiring",
  ":modulecheck-project:api",
  ":modulecheck-project:impl",
  ":modulecheck-project:testing",
  ":modulecheck-project-generation:api",
  ":modulecheck-reporting:checkstyle",
  ":modulecheck-reporting:console",
  ":modulecheck-reporting:graphviz",
  ":modulecheck-reporting:logging:api",
  ":modulecheck-reporting:logging:testing",
  ":modulecheck-reporting:sarif",
  ":modulecheck-rule:api",
  ":modulecheck-rule:impl",
  ":modulecheck-rule:impl-factory",
  ":modulecheck-rule:testing",
  ":modulecheck-runtime:api",
  ":modulecheck-runtime:testing",
  ":modulecheck-utils:cache",
  ":modulecheck-utils:coroutines:api",
  ":modulecheck-utils:coroutines:impl",
  ":modulecheck-utils:lazy",
  ":modulecheck-utils:stdlib",
  ":modulecheck-utils:trace",
  ":modulecheck-utils:trace-testing",
  ":modulecheck-utils:traversal"
)

fun printCiEnvironment() {
  fun Long.gigabytes(): String {
    return "%.1f GB".format(toDouble() / (1024 * 1024 * 1024)).padEnd(52)
  }

  val os = System.getProperty("os.name").toString().padEnd(52)
  val processors = Runtime.getRuntime().availableProcessors().toString().padEnd(52)
  val totalMemory = Runtime.getRuntime().totalMemory().gigabytes()
  val freeMemory = Runtime.getRuntime().freeMemory().gigabytes()
  val maxMemory = Runtime.getRuntime().maxMemory().gigabytes()
  println(
    """
    ╔══════════════════════════════════════════════════╗
    ║                  CI environment                  ║
    ║                                                  ║
    ║                     OS - $os                     ║
    ║   available processors - $processors             ║
    ║                                                  ║
    ║       allocated memory - $totalMemory            ║
    ║            free memory - $freeMemory             ║
    ║             max memory - $maxMemory              ║
    ╚══════════════════════════════════════════════════╝
    """.trimIndent()
      .lineSequence()
      .joinToString("\n") { line ->
        val sub = line.substringBeforeLast('║', "")
        if (sub.length > 51) sub.substring(0..50) + '║' else line
      }
  )
}<|MERGE_RESOLUTION|>--- conflicted
+++ resolved
@@ -58,11 +58,7 @@
 }
 
 plugins {
-<<<<<<< HEAD
-  id("com.gradle.develocity") version "3.19"
-=======
-  id("com.gradle.enterprise") version "3.19.1"
->>>>>>> b2b532c7
+  id("com.gradle.develocity") version "3.19.1"
 }
 
 val isCI = System.getenv("CI")?.toBoolean() == true
