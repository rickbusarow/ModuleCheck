/*
 * Copyright (C) 2021-2022 Rick Busarow
 * Licensed under the Apache License, Version 2.0 (the "License");
 * you may not use this file except in compliance with the License.
 * You may obtain a copy of the License at
 *
 *      http://www.apache.org/licenses/LICENSE-2.0
 *
 * Unless required by applicable law or agreed to in writing, software
 * distributed under the License is distributed on an "AS IS" BASIS,
 * WITHOUT WARRANTIES OR CONDITIONS OF ANY KIND, either express or implied.
 * See the License for the specific language governing permissions and
 * limitations under the License.
 */

package modulecheck.finding

import modulecheck.finding.Finding.Position
import modulecheck.finding.internal.positionOfStatement
import modulecheck.finding.internal.statementOrNullIn
import modulecheck.model.dependency.ConfigurationName
import modulecheck.model.dependency.ConfiguredDependency
import modulecheck.model.dependency.ExternalDependency
import modulecheck.model.dependency.ProjectDependency
import modulecheck.model.dependency.ProjectPath
import modulecheck.parsing.gradle.dsl.BuildFileStatement
import modulecheck.project.McProject
import modulecheck.utils.lazy.LazyDeferred
import modulecheck.utils.lazy.lazyDeferred
import java.io.File

data class UnusedKaptProcessorFinding(
  override val findingName: FindingName,
  override val dependentProject: McProject,
  override val dependentPath: ProjectPath.StringProjectPath,
  override val buildFile: File,
  override val oldDependency: ConfiguredDependency,
  override val configurationName: ConfigurationName
) : Finding,
  Problem,
  Fixable,
  DependencyFinding,
  ConfigurationFinding,
  RemovesDependency {

  override val message: String
    get() = "The annotation processor dependency is not used in this module.  " +
      "This can be a significant performance hit."

<<<<<<< HEAD
  override val dependencyIdentifier = when (oldDependency) {
    is ProjectDependency -> oldDependency.projectPath
=======
  override val dependencyIdentifier: String = when (oldDependency) {
    is ProjectDependency -> oldDependency.path
>>>>>>> 19f9fe41
    is ExternalDependency -> oldDependency.identifier
  }.name

  override val statementOrNull: LazyDeferred<BuildFileStatement?> = lazyDeferred {
    when (oldDependency) {
      is ProjectDependency ->
        oldDependency.statementOrNullIn(dependentProject)

      is ExternalDependency ->
        oldDependency.statementOrNullIn(dependentProject)
    }
  }

  override val statementTextOrNull: LazyDeferred<String?> = lazyDeferred {
    statementOrNull.await()?.statementWithSurroundingText
  }

  override val positionOrNull: LazyDeferred<Position?> = lazyDeferred {
    val statement = statementOrNull.await()?.declarationText ?: return@lazyDeferred null

    buildFile.readText()
      .positionOfStatement(statement)
  }
}<|MERGE_RESOLUTION|>--- conflicted
+++ resolved
@@ -47,13 +47,8 @@
     get() = "The annotation processor dependency is not used in this module.  " +
       "This can be a significant performance hit."
 
-<<<<<<< HEAD
-  override val dependencyIdentifier = when (oldDependency) {
+  override val dependencyIdentifier: String = when (oldDependency) {
     is ProjectDependency -> oldDependency.projectPath
-=======
-  override val dependencyIdentifier: String = when (oldDependency) {
-    is ProjectDependency -> oldDependency.path
->>>>>>> 19f9fe41
     is ExternalDependency -> oldDependency.identifier
   }.name
 
