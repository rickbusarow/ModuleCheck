--- conflicted
+++ resolved
@@ -37,15 +37,10 @@
   override val message: String
     get() = "Transitive dependencies which are directly referenced should be declared in this module."
 
-<<<<<<< HEAD
-  override val dependencyIdentifier get() = newDependency.projectPath.value + fromStringOrEmpty()
-  override val dependency get() = newDependency
-=======
   override val dependencyIdentifier: String
-    get() = newDependency.path.value + fromStringOrEmpty()
+    get() = newDependency.projectPath.value + fromStringOrEmpty()
   override val dependency: ProjectDependency
     get() = newDependency
->>>>>>> 19f9fe41
 
   override val configurationName: ConfigurationName
     get() = newDependency.configurationName
