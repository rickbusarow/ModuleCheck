/*
 * Copyright (C) 2021-2022 Rick Busarow
 * Licensed under the Apache License, Version 2.0 (the "License");
 * you may not use this file except in compliance with the License.
 * You may obtain a copy of the License at
 *
 *      http://www.apache.org/licenses/LICENSE-2.0
 *
 * Unless required by applicable law or agreed to in writing, software
 * distributed under the License is distributed on an "AS IS" BASIS,
 * WITHOUT WARRANTIES OR CONDITIONS OF ANY KIND, either express or implied.
 * See the License for the specific language governing permissions and
 * limitations under the License.
 */

package modulecheck.finding

import modulecheck.finding.internal.statementOrNullIn
import modulecheck.model.dependency.ConfigurationName
import modulecheck.model.dependency.ProjectDependency
import modulecheck.parsing.gradle.dsl.BuildFileStatement
import modulecheck.project.McProject
import modulecheck.utils.lazy.LazyDeferred
import modulecheck.utils.lazy.lazyDeferred

data class MustBeApiFinding(
  override val findingName: FindingName,
  override val dependentProject: McProject,
  override val newDependency: ProjectDependency,
  override val oldDependency: ProjectDependency,
  override val configurationName: ConfigurationName,
  val source: ProjectDependency?
) : AbstractProjectDependencyFinding(),
  ModifiesProjectDependency,
  AddsDependency,
  RemovesDependency {

  override val dependency: ProjectDependency
    get() = oldDependency

  override val message: String
    get() = "The dependency should be declared via an `api` configuration, since it provides " +
      "a declaration which is referenced in this module's public API."

<<<<<<< HEAD
  override val dependencyIdentifier = dependency.projectPath.value + fromStringOrEmpty()
=======
  override val dependencyIdentifier: String = dependency.path.value + fromStringOrEmpty()
>>>>>>> 19f9fe41

  override val statementOrNull: LazyDeferred<BuildFileStatement?> = lazyDeferred {
    super.statementOrNull.await()
      ?: source?.statementOrNullIn(dependentProject)
  }

  override fun fromStringOrEmpty(): String {
    return if (dependency.projectPath == source?.projectPath) {
      ""
    } else {
      "${source?.projectPath?.value}"
    }
  }

  override fun toString(): String {
    return """MustBeApiFinding(
      |   dependentPath='$dependentPath',
      |   buildFile=$buildFile,
      |   dependency=$dependency,
      |   configurationName=$configurationName,
      |   source=$source,
      |   dependencyIdentifier='$dependencyIdentifier'
      |)
    """.trimMargin()
  }
}<|MERGE_RESOLUTION|>--- conflicted
+++ resolved
@@ -42,11 +42,7 @@
     get() = "The dependency should be declared via an `api` configuration, since it provides " +
       "a declaration which is referenced in this module's public API."
 
-<<<<<<< HEAD
-  override val dependencyIdentifier = dependency.projectPath.value + fromStringOrEmpty()
-=======
-  override val dependencyIdentifier: String = dependency.path.value + fromStringOrEmpty()
->>>>>>> 19f9fe41
+  override val dependencyIdentifier: String = dependency.projectPath.value + fromStringOrEmpty()
 
   override val statementOrNull: LazyDeferred<BuildFileStatement?> = lazyDeferred {
     super.statementOrNull.await()
