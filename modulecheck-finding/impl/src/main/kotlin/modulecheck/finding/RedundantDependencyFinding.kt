--- conflicted
+++ resolved
@@ -52,11 +52,7 @@
       "declared in the current module.  This is technically unnecessary if a \"minimalist\" build " +
       "file is desired."
 
-<<<<<<< HEAD
-  override val dependencyIdentifier = oldDependency.projectPath.value + fromStringOrEmpty()
-=======
-  override val dependencyIdentifier: String = oldDependency.path.value + fromStringOrEmpty()
->>>>>>> 19f9fe41
+  override val dependencyIdentifier: String = oldDependency.projectPath.value + fromStringOrEmpty()
 
   override fun fromStringOrEmpty(): String {
 
