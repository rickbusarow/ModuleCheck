--- conflicted
+++ resolved
@@ -22,13 +22,8 @@
 changeTracker = "0.7.4"
 coil = "1.3.2"
 compileSdk = "30"
-<<<<<<< HEAD
-dependencyAnalysis = "1.10.0"
-detekt = "1.20.0"
-=======
 dependencyAnalysis = "1.13.1"
 detekt = "1.21.0"
->>>>>>> 1c19bcb8
 dokka = "1.7.10"
 dropbox-dependencyGuard = "0.3.1"
 exhaustive = "0.2.0"
@@ -39,22 +34,14 @@
 
 gradleDoctor = "0.8.1"
 graphviz = "0.18.1"
-<<<<<<< HEAD
-groovy = "3.0.10"
+groovy = "3.0.12"
 
 intellij = "1.6.0"
 
-jUnit = "5.8.2"
-javaParser = "3.24.2"
-knit = "0.4.0"
-kotest = "5.3.2"
-=======
-groovy = "3.0.12"
 jUnit = "5.9.0"
 javaParser = "3.24.4"
 knit = "0.4.0"
 kotest = "5.4.2"
->>>>>>> 1c19bcb8
 kotlin = "1.6.21"
 
 kotlinx-atomicfu = "0.16.3"
