--- conflicted
+++ resolved
@@ -22,13 +22,8 @@
 changeTracker = "0.7.4"
 coil = "1.3.2"
 compileSdk = "30"
-<<<<<<< HEAD
-dependencyAnalysis = "1.9.0"
+dependencyAnalysis = "1.10.0"
 detekt = "1.20.0"
-=======
-dependencyAnalysis = "1.10.0"
-detekt = "1.20.0-RC2"
->>>>>>> 05d2b438
 dokka = "1.7.0"
 dropbox-dependencyGuard = "0.3.1"
 exhaustive = "0.2.0"
