[versions]

androidTools = "7.1.0"

androidx-compose = "1.1.0-alpha04"
androidx-fragment = "1.3.6"
androidx-lifecycle = "2.3.1"
androidx-navigation = "2.4.0-alpha09"
androidx-paging = "3.0.1"
androidx-room = "2.4.0-alpha04"
androidx-startup = "1.1.0"
androidx-test-espresso = "3.4.0"
androidx-test = "1.4.0"
androidx-work = "2.6.0"

antlr = "4.10.1"
autoManifest = "2.0"

benManes-caffeine = "3.1.1"
benManes-versions = "0.42.0"

changeTracker = "0.7.4"
coil = "1.3.2"
compileSdk = "30"
dependencyAnalysis = "1.10.0"
<<<<<<< HEAD
detekt = "1.20.0"
dokka = "1.7.0"
=======
detekt = "1.20.0-RC2"
dokka = "1.7.10"
>>>>>>> 80c090ed
dropbox-dependencyGuard = "0.3.1"
exhaustive = "0.2.0"

google-accompanist = "0.18.0"
google-dagger = "2.42"
google-material = "1.4.0"

gradleDoctor = "0.8.1"
graphviz = "0.18.1"
groovy = "3.0.10"
jUnit = "5.8.2"
javaParser = "3.24.2"
knit = "0.4.0"
kotest = "5.3.2"
kotlin = "1.6.21"

kotlinx-atomicfu = "0.16.3"
kotlinx-coroutines = "1.6.2"
kotlinx-knit = "0.4.0"
google-ksp = "1.6.21-1.0.6"

ktlint-plugin = "10.3.0"
ktlint-lib = "0.45.2"

mavenPublish = "0.13.0"

rickBusarow-dependencySync = "0.11.2"
rickBusarow-dispatch = "1.0.0-beta10"
rickBusarow-hermit = "0.9.5"
rickBusarow-moduleCheck = "0.12.3"
rickBusarow-tangle = "0.14.1"

square-anvil = "2.4.1-1-6"
square-moshi = "1.13.0"
square-okio = "3.2.0"
square-retrofit = "2.9.0"
square-workflow = "1.0.0"

targetSdk = "30"
taskTree = "2.1.0"

vanniktech-publish = "0.21.0"

[plugins]

anvil = { id = "com.squareup.anvil", version.ref = "square-anvil" }
autoManifest = { id = "com.gradleup.auto.manifest", version.ref = "autoManifest" }
benManes = { id = "com.github.ben-manes.versions", version.ref = "benManes-versions" }
dependencyAnalysis = { id = "com.autonomousapps.dependency-analysis", version.ref = "dependencyAnalysis" }
detekt = { id = "io.gitlab.arturbosch.detekt", version.ref = "detekt" }
dropbox-dependencyGuard = { id = "com.dropbox.dependency-guard", version.ref = "dropbox-dependencyGuard" }
exhaustive = { id = "app.cash.exhaustive:exhaustive-gradle", version.ref = "exhaustive" }
gradleDoctor = { id = "com.osacky.doctor", version.ref = "gradleDoctor" }
kotlin-jvm = { id = "org.jetbrains.kotlin.jvm", version.ref = "kotlin" }
ktlint = { id = "org.jlleitschuh.gradle.ktlint", version.ref = "ktlint-plugin" }
taskTree = { id = "com.dorongold.task-tree", version.ref = "taskTree" }

google-ksp = { id = "com.google.devtools.ksp", version.ref = "google-ksp" }

dependencySync = { id = "com.rickbusarow.dependency-sync", version.ref = "rickBusarow-dependencySync" }
moduleCheck = { id = "com.rickbusarow.module-check", version.ref = "rickBusarow-moduleCheck" }
tangle = { id = "com.rickbusarow.tangle", version.ref = "rickBusarow-tangle" }

dokka = { id = "org.jetbrains.dokka", version.ref = "dokka" }
kotlinx-knit = { id = "kotlinx-knit", version.ref = "kotlinx-knit" }

[libraries]
agp = { module = "com.android.tools.build:gradle", version.ref = "androidTools" }
agp-api = { module = "com.android.tools.build:gradle-api", version.ref = "androidTools" }
agp-builder-model = { module = "com.android.tools.build:builder-model", version.ref = "androidTools" }

antlr-core = { module = "org.antlr:antlr4", version.ref = "antlr" }
antlr-runtime = { module = "org.antlr:antlr4-runtime", version.ref = "antlr" }

benManes-versions = { module = "com.github.ben-manes:gradle-versions-plugin", version.ref = "benManes-versions" }
benManes-caffeine = { module = "com.github.ben-manes.caffeine:caffeine", version.ref = "benManes-caffeine" }

detekt-gradle = { module = "io.gitlab.arturbosch.detekt:detekt-gradle-plugin", version.ref = "detekt" }

dokka-gradle = { module = "org.jetbrains.dokka:dokka-gradle-plugin", version.ref = "dokka" }

dropbox-dependencyGuard = { module = "com.dropbox.dependency-guard:dependency-guard", version.ref = "dropbox-dependencyGuard" }

google-dagger-api = { module = "com.google.dagger:dagger", version.ref = "google-dagger" }
google-dagger-compiler = { module = "com.google.dagger:dagger-compiler", version.ref = "google-dagger" }

google-ksp = { module = "com.google.devtools.ksp:symbol-processing-gradle-plugin", version.ref = "google-ksp" }

graphviz-java = { module = "guru.nidi:graphviz-java", version.ref = "graphviz" }
graphviz-java-min = { module = "guru.nidi:graphviz-java-min-deps", version.ref = "graphviz" }
graphviz-kotlin = { module = "guru.nidi:graphviz-kotlin", version.ref = "graphviz" }

groovy = { module = "org.codehaus.groovy:groovy", version.ref = "groovy" }
groovyXml = { module = "org.codehaus.groovy:groovy-xml", version.ref = "groovy" }

javaParser-core = { module = "com.github.javaparser:javaparser-core", version.ref = "javaParser" }
javaParser-symbols = { module = "com.github.javaparser:javaparser-symbol-solver-core", version.ref = "javaParser" }

javax-inject = "javax.inject:javax.inject:1"

junit-api = { module = "org.junit.jupiter:junit-jupiter-api", version.ref = "jUnit" }
junit-engine = { module = "org.junit.jupiter:junit-jupiter-engine", version.ref = "jUnit" }
junit-params = { module = "org.junit.jupiter:junit-jupiter-params", version.ref = "jUnit" }

kotest-assertions = { module = "io.kotest:kotest-assertions-core-jvm", version.ref = "kotest" }
kotest-properties = { module = "io.kotest:kotest-property-jvm", version.ref = "kotest" }
kotest-runner = { module = "io.kotest:kotest-runner-junit5-jvm", version.ref = "kotest" }

kotlin-annotation-processing = { module = "org.jetbrains.kotlin:kotlin-annotation-processing-embeddable", version.ref = "kotlin" }
kotlin-compiler = { module = "org.jetbrains.kotlin:kotlin-compiler-embeddable", version.ref = "kotlin" }
kotlin-gradle-plug = { module = "org.jetbrains.kotlin:kotlin-gradle-plugin", version.ref = "kotlin" }
kotlin-gradle-plugin-api = { module = "org.jetbrains.kotlin:kotlin-gradle-plugin-api", version.ref = "kotlin" }
kotlin-reflect = { module = "org.jetbrains.kotlin:kotlin-reflect", version.ref = "kotlin" }
kotlin-stdlib-jdk8 = { module = "org.jetbrains.kotlin:kotlin-stdlib-jdk8", version.ref = "kotlin" }

kotlin-compile-testing = "com.github.tschuchortdev:kotlin-compile-testing:1.4.9"

kotlinx-coroutines-android = { module = "org.jetbrains.kotlinx:kotlinx-coroutines-android", version.ref = "kotlinx-coroutines" }
kotlinx-coroutines-core = { module = "org.jetbrains.kotlinx:kotlinx-coroutines-core", version.ref = "kotlinx-coroutines" }
kotlinx-coroutines-coreCommon = { module = "org.jetbrains.kotlinx:kotlinx-coroutines-core-common", version.ref = "kotlinx-coroutines" }
kotlinx-coroutines-jdk8 = { module = "org.jetbrains.kotlinx:kotlinx-coroutines-jdk8", version.ref = "kotlinx-coroutines" }
kotlinx-coroutines-jvm = { module = "org.jetbrains.kotlinx:kotlinx-coroutines-core-jvm", version.ref = "kotlinx-coroutines" }
kotlinx-coroutines-play-services = { module = "org.jetbrains.kotlinx:kotlinx-coroutines-play-services", version.ref = "kotlinx-coroutines" }
kotlinx-coroutines-test = { module = "org.jetbrains.kotlinx:kotlinx-coroutines-test", version.ref = "kotlinx-coroutines" }

kotlinx-knit = { module = "org.jetbrains.kotlinx:kotlinx-knit", version.ref = "knit" }
kotlinx-knit-pathSaver = { module = "org.jetbrains.kotlinx:dokka-pathsaver-plugin", version.ref = "knit" }

ktlint-gradle = { module = "org.jlleitschuh.gradle:ktlint-gradle", version.ref = "ktlint-plugin" }
ktlint-core = { module = "com.pinterest.ktlint:ktlint-core", version.ref = "ktlint-lib" }
ktlint-test = { module = "com.pinterest.ktlint:ktlint-test", version.ref = "ktlint-lib" }

rickBusarow-dispatch-core = { module = "com.rickbusarow.dispatch:dispatch-core", version.ref = "rickBusarow-dispatch" }
rickBusarow-dispatch-detekt = { module = "com.rickbusarow.dispatch:dispatch-detekt", version.ref = "rickBusarow-dispatch" }
rickBusarow-dispatch-espresso = { module = "com.rickbusarow.dispatch:dispatch-android-espresso", version.ref = "rickBusarow-dispatch" }
rickBusarow-dispatch-lifecycle = { module = "com.rickbusarow.dispatch:dispatch-android-lifecycle", version.ref = "rickBusarow-dispatch" }
rickBusarow-dispatch-lifecycleExtensions = { module = "com.rickbusarow.dispatch:dispatch-android-lifecycle-extensions", version.ref = "rickBusarow-dispatch" }
rickBusarow-dispatch-test-core = { module = "com.rickbusarow.dispatch:dispatch-test", version.ref = "rickBusarow-dispatch" }
rickBusarow-dispatch-test-jUnit4 = { module = "com.rickbusarow.dispatch:dispatch-test-junit4", version.ref = "rickBusarow-dispatch" }
rickBusarow-dispatch-test-jUnit5 = { module = "com.rickbusarow.dispatch:dispatch-test-junit5", version.ref = "rickBusarow-dispatch" }
rickBusarow-dispatch-viewModel = { module = "com.rickbusarow.dispatch:dispatch-android-viewmodel", version.ref = "rickBusarow-dispatch" }

rickBusarow-hermit-core = { module = "com.rickbusarow.hermit:hermit-core", version.ref = "rickBusarow-hermit" }
rickBusarow-hermit-coroutines = { module = "com.rickbusarow.hermit:hermit-coroutines", version.ref = "rickBusarow-hermit" }
rickBusarow-hermit-jUnit4 = { module = "com.rickbusarow.hermit:hermit-junit4", version.ref = "rickBusarow-hermit" }
rickBusarow-hermit-jUnit5 = { module = "com.rickbusarow.hermit:hermit-junit5", version.ref = "rickBusarow-hermit" }
rickBusarow-hermit-mockk = { module = "com.rickbusarow.hermit:hermit-mockk", version.ref = "rickBusarow-hermit" }

scabbard = "gradle.plugin.dev.arunkumar:scabbard-gradle-plugin:0.5.0"

semVer = "net.swiftzer.semver:semver:1.2.0"

square-anvil-annotations = { module = "com.squareup.anvil:annotations", version.ref = "square-anvil" }
square-anvil-compiler-api = { module = "com.squareup.anvil:compiler-api", version.ref = "square-anvil" }
square-anvil-compiler-core = { module = "com.squareup.anvil:compiler", version.ref = "square-anvil" }
square-anvil-compiler-utils = { module = "com.squareup.anvil:compiler-utils", version.ref = "square-anvil" }
square-anvil-gradle = { module = "com.squareup.anvil:gradle-plugin", version.ref = "square-anvil" }

square-kotlinPoet = "com.squareup:kotlinpoet:1.12.0"

square-moshi = { module = "com.squareup.moshi:moshi", version.ref = "square-moshi" }
square-moshi-kotlin = { module = "com.squareup.moshi:moshi-kotlin", version.ref = "square-moshi" }
square-moshi-codegen = { module = "com.squareup.moshi:moshi-kotlin-codegen", version.ref = "square-moshi" }

square-okio = { module = "com.squareup.okio:okio", version.ref = "square-okio" }

square-turbine = "app.cash.turbine:turbine:0.8.0"

unbescape = "org.unbescape:unbescape:1.1.6.RELEASE"

vanniktech-gradle-maven-publish-plugin-base = "com.vanniktech:gradle-maven-publish-plugin-base:0.19.0"
vanniktech-publish = { module = "com.vanniktech:gradle-maven-publish-plugin", version.ref = "vanniktech-publish" }

[bundles]
jUnit = ["junit-api", "junit-params", "junit-engine"]
kotest = ["kotest-assertions", "kotest-properties"]
hermit = ["rickBusarow-hermit-core", "rickBusarow-hermit-coroutines", "rickBusarow-hermit-jUnit5"]<|MERGE_RESOLUTION|>--- conflicted
+++ resolved
@@ -23,13 +23,8 @@
 coil = "1.3.2"
 compileSdk = "30"
 dependencyAnalysis = "1.10.0"
-<<<<<<< HEAD
 detekt = "1.20.0"
-dokka = "1.7.0"
-=======
-detekt = "1.20.0-RC2"
 dokka = "1.7.10"
->>>>>>> 80c090ed
 dropbox-dependencyGuard = "0.3.1"
 exhaustive = "0.2.0"
 
