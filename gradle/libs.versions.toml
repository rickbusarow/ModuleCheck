[versions]

<<<<<<< HEAD
androidTools = "7.3.1"
=======
androidTools = "7.4.1"
>>>>>>> 97cbaa2c

androidx-compose = "1.1.0-alpha04"
androidx-fragment = "1.3.6"
androidx-lifecycle = "2.3.1"
androidx-navigation = "2.4.0-alpha09"
androidx-paging = "3.0.1"
androidx-room = "2.4.0-alpha04"
androidx-startup = "1.1.0"
androidx-test-espresso = "3.4.0"
androidx-test = "1.4.0"
androidx-work = "2.6.0"

antlr = "4.11.1"
autoManifest = "2.0"

benManes-caffeine = "3.1.2"
<<<<<<< HEAD
benManes-versions = "0.44.0"
=======
benManes-versions = "0.45.0"
>>>>>>> 97cbaa2c

changeTracker = "0.7.4"
coil = "1.3.2"
compileSdk = "30"
dependencyAnalysis = "1.18.0"
detekt = "1.22.0"
dokka = "1.7.20"
<<<<<<< HEAD
dropbox-dependencyGuard = "0.3.2"
=======
dropbox-dependencyGuard = "0.4.1"
>>>>>>> 97cbaa2c
exhaustive = "0.2.0"

google-accompanist = "0.18.0"
google-dagger = "2.44.2"
google-material = "1.4.0"

gradleDoctor = "0.8.1"
graphviz = "0.18.1"
<<<<<<< HEAD
groovy = "3.0.13"
jUnit = "5.9.1"
javaParser = "3.24.9"
jmailen-kotlinter = "3.13.0"
knit = "0.4.0"
kotest = "5.5.4"
=======
groovy = "3.0.14"
jUnit = "5.9.2"
javaParser = "3.25.0"
jmailen-kotlinter = "3.13.0"
knit = "0.4.0"
kotest = "5.5.5"
>>>>>>> 97cbaa2c
kotlin = "1.7.22"

kotlinx-atomicfu = "0.16.3"
kotlinx-coroutines = "1.6.4"
kotlinx-knit = "0.4.0"
google-ksp = "1.7.22-1.0.8"

<<<<<<< HEAD
ktlint-plugin = "11.0.0"
=======
ktlint-plugin = "11.1.0"
>>>>>>> 97cbaa2c
ktlint-lib = "0.47.1"

mavenPublish = "0.13.0"

rickBusarow-dependencySync = "0.11.2"
rickBusarow-dispatch = "1.0.0-beta10"
rickBusarow-hermit = "0.9.6"
<<<<<<< HEAD
rickBusarow-moduleCheck = "0.12.3"
=======
rickBusarow-moduleCheck = "0.12.4"
>>>>>>> 97cbaa2c
rickBusarow-tangle = "0.15.1"

square-anvil = "2.4.3"
square-moshi = "1.14.0"
<<<<<<< HEAD
square-okio = "3.2.0"
=======
square-okio = "3.3.0"
>>>>>>> 97cbaa2c
square-retrofit = "2.9.0"
square-workflow = "1.0.0"

targetSdk = "30"
taskTree = "2.1.1"

<<<<<<< HEAD
vanniktech-publish = "0.22.0"
=======
vanniktech-publish = "0.24.0"
>>>>>>> 97cbaa2c

[plugins]

anvil = { id = "com.squareup.anvil", version.ref = "square-anvil" }
autoManifest = { id = "com.gradleup.auto.manifest", version.ref = "autoManifest" }
benManes = { id = "com.github.ben-manes.versions", version.ref = "benManes-versions" }
dependencyAnalysis = { id = "com.autonomousapps.dependency-analysis", version.ref = "dependencyAnalysis" }
detekt = { id = "io.gitlab.arturbosch.detekt", version.ref = "detekt" }
dropbox-dependencyGuard = { id = "com.dropbox.dependency-guard", version.ref = "dropbox-dependencyGuard" }
exhaustive = { id = "app.cash.exhaustive:exhaustive-gradle", version.ref = "exhaustive" }
gradleDoctor = { id = "com.osacky.doctor", version.ref = "gradleDoctor" }
kotlin-jvm = { id = "org.jetbrains.kotlin.jvm", version.ref = "kotlin" }
kotlinter = { id = "org.jmailen.kotlinter", version.ref = "jmailen-kotlinter" }
ktlint = { id = "org.jlleitschuh.gradle.ktlint", version.ref = "ktlint-plugin" }
taskTree = { id = "com.dorongold.task-tree", version.ref = "taskTree" }

google-ksp = { id = "com.google.devtools.ksp", version.ref = "google-ksp" }

dependencySync = { id = "com.rickbusarow.dependency-sync", version.ref = "rickBusarow-dependencySync" }
moduleCheck = { id = "com.rickbusarow.module-check", version.ref = "rickBusarow-moduleCheck" }
tangle = { id = "com.rickbusarow.tangle", version.ref = "rickBusarow-tangle" }

dokka = { id = "org.jetbrains.dokka", version.ref = "dokka" }
kotlinx-knit = { id = "kotlinx-knit", version.ref = "kotlinx-knit" }

[libraries]
agp = { module = "com.android.tools.build:gradle", version.ref = "androidTools" }
agp-api = { module = "com.android.tools.build:gradle-api", version.ref = "androidTools" }
agp-builder-model = { module = "com.android.tools.build:builder-model", version.ref = "androidTools" }

antlr-core = { module = "org.antlr:antlr4", version.ref = "antlr" }
antlr-runtime = { module = "org.antlr:antlr4-runtime", version.ref = "antlr" }

benManes-versions = { module = "com.github.ben-manes:gradle-versions-plugin", version.ref = "benManes-versions" }
benManes-caffeine = { module = "com.github.ben-manes.caffeine:caffeine", version.ref = "benManes-caffeine" }

detekt-api = { module = "io.gitlab.arturbosch.detekt:detekt-api", version.ref = "detekt" }
detekt-cli = { module = "io.gitlab.arturbosch.detekt:detekt-cli", version.ref = "detekt" }
detekt-gradle = { module = "io.gitlab.arturbosch.detekt:detekt-gradle-plugin", version.ref = "detekt" }
detekt-rules-libraries = { module = "io.gitlab.arturbosch.detekt:detekt-rules-libraries", version.ref = "detekt" }
detekt-rules-ruleauthors = { module = "io.gitlab.arturbosch.detekt:detekt-rules-ruleauthors", version.ref = "detekt" }
detekt-test = { module = "io.gitlab.arturbosch.detekt:detekt-test", version.ref = "detekt" }
detekt-test-utils = { module = "io.gitlab.arturbosch.detekt:detekt-test-utils", version.ref = "detekt" }

dokka-gradle = { module = "org.jetbrains.dokka:dokka-gradle-plugin", version.ref = "dokka" }

dropbox-dependencyGuard = { module = "com.dropbox.dependency-guard:dependency-guard", version.ref = "dropbox-dependencyGuard" }

google-auto-common = "com.google.auto:auto-common:1.2.1"

google-auto-service-annotations = "com.google.auto.service:auto-service-annotations:1.0.1"

google-dagger-api = { module = "com.google.dagger:dagger", version.ref = "google-dagger" }
google-dagger-compiler = { module = "com.google.dagger:dagger-compiler", version.ref = "google-dagger" }

google-ksp = { module = "com.google.devtools.ksp:symbol-processing-gradle-plugin", version.ref = "google-ksp" }

graphviz-java = { module = "guru.nidi:graphviz-java", version.ref = "graphviz" }
graphviz-java-min = { module = "guru.nidi:graphviz-java-min-deps", version.ref = "graphviz" }
graphviz-kotlin = { module = "guru.nidi:graphviz-kotlin", version.ref = "graphviz" }

groovy = { module = "org.codehaus.groovy:groovy", version.ref = "groovy" }
groovyXml = { module = "org.codehaus.groovy:groovy-xml", version.ref = "groovy" }

javaParser-core = { module = "com.github.javaparser:javaparser-core", version.ref = "javaParser" }
javaParser-symbols = { module = "com.github.javaparser:javaparser-symbol-solver-core", version.ref = "javaParser" }

javax-inject = "javax.inject:javax.inject:1"

jmailen-kotlinter = { module = "org.jmailen.gradle:kotlinter-gradle", version.ref = "jmailen-kotlinter" }

junit-api = { module = "org.junit.jupiter:junit-jupiter-api", version.ref = "jUnit" }
junit-engine = { module = "org.junit.jupiter:junit-jupiter-engine", version.ref = "jUnit" }
junit-params = { module = "org.junit.jupiter:junit-jupiter-params", version.ref = "jUnit" }

kotest-assertions = { module = "io.kotest:kotest-assertions-core-jvm", version.ref = "kotest" }
kotest-properties = { module = "io.kotest:kotest-property-jvm", version.ref = "kotest" }
kotest-runner = { module = "io.kotest:kotest-runner-junit5-jvm", version.ref = "kotest" }

kotlin-annotation-processing = { module = "org.jetbrains.kotlin:kotlin-annotation-processing-embeddable", version.ref = "kotlin" }
kotlin-compiler = { module = "org.jetbrains.kotlin:kotlin-compiler-embeddable", version.ref = "kotlin" }
kotlin-gradle-plug = { module = "org.jetbrains.kotlin:kotlin-gradle-plugin", version.ref = "kotlin" }
kotlin-gradle-plugin-api = { module = "org.jetbrains.kotlin:kotlin-gradle-plugin-api", version.ref = "kotlin" }
kotlin-reflect = { module = "org.jetbrains.kotlin:kotlin-reflect", version.ref = "kotlin" }
kotlin-sam-with-receiver = { module = "org.jetbrains.kotlin:kotlin-sam-with-receiver", version.ref = "kotlin" }
kotlin-stdlib-common = { module = "org.jetbrains.kotlin:kotlin-stdlib-common", version.ref = "kotlin" }
kotlin-stdlib-core = { module = "org.jetbrains.kotlin:kotlin-stdlib", version.ref = "kotlin" }
kotlin-stdlib-jdk7 = { module = "org.jetbrains.kotlin:kotlin-stdlib-jdk7", version.ref = "kotlin" }
kotlin-stdlib-jdk8 = { module = "org.jetbrains.kotlin:kotlin-stdlib-jdk8", version.ref = "kotlin" }

kotlin-compile-testing = "com.github.tschuchortdev:kotlin-compile-testing:1.4.9"

kotlinx-coroutines-android = { module = "org.jetbrains.kotlinx:kotlinx-coroutines-android", version.ref = "kotlinx-coroutines" }
kotlinx-coroutines-core = { module = "org.jetbrains.kotlinx:kotlinx-coroutines-core", version.ref = "kotlinx-coroutines" }
kotlinx-coroutines-coreCommon = { module = "org.jetbrains.kotlinx:kotlinx-coroutines-core-common", version.ref = "kotlinx-coroutines" }
kotlinx-coroutines-debug = { module = "org.jetbrains.kotlinx:kotlinx-coroutines-debug", version.ref = "kotlinx-coroutines" }
kotlinx-coroutines-jdk8 = { module = "org.jetbrains.kotlinx:kotlinx-coroutines-jdk8", version.ref = "kotlinx-coroutines" }
kotlinx-coroutines-jvm = { module = "org.jetbrains.kotlinx:kotlinx-coroutines-core-jvm", version.ref = "kotlinx-coroutines" }
kotlinx-coroutines-play-services = { module = "org.jetbrains.kotlinx:kotlinx-coroutines-play-services", version.ref = "kotlinx-coroutines" }
kotlinx-coroutines-test = { module = "org.jetbrains.kotlinx:kotlinx-coroutines-test", version.ref = "kotlinx-coroutines" }

kotlinx-knit = { module = "org.jetbrains.kotlinx:kotlinx-knit", version.ref = "knit" }
kotlinx-knit-pathSaver = { module = "org.jetbrains.kotlinx:dokka-pathsaver-plugin", version.ref = "knit" }

ktlint-core = { module = "com.pinterest.ktlint:ktlint-core", version.ref = "ktlint-lib" }
ktlint-gradle = { module = "org.jlleitschuh.gradle:ktlint-gradle", version.ref = "ktlint-plugin" }
ktlint-ruleset-experimental = { module = "com.pinterest.ktlint:ktlint-ruleset-experimental", version.ref = "ktlint-lib" }
ktlint-ruleset-standard = { module = "com.pinterest.ktlint:ktlint-ruleset-standard", version.ref = "ktlint-lib" }
ktlint-test = { module = "com.pinterest.ktlint:ktlint-test", version.ref = "ktlint-lib" }

rickBusarow-dispatch-core = { module = "com.rickbusarow.dispatch:dispatch-core", version.ref = "rickBusarow-dispatch" }
rickBusarow-dispatch-detekt = { module = "com.rickbusarow.dispatch:dispatch-detekt", version.ref = "rickBusarow-dispatch" }
rickBusarow-dispatch-espresso = { module = "com.rickbusarow.dispatch:dispatch-android-espresso", version.ref = "rickBusarow-dispatch" }
rickBusarow-dispatch-lifecycle = { module = "com.rickbusarow.dispatch:dispatch-android-lifecycle", version.ref = "rickBusarow-dispatch" }
rickBusarow-dispatch-lifecycleExtensions = { module = "com.rickbusarow.dispatch:dispatch-android-lifecycle-extensions", version.ref = "rickBusarow-dispatch" }
rickBusarow-dispatch-test-core = { module = "com.rickbusarow.dispatch:dispatch-test", version.ref = "rickBusarow-dispatch" }
rickBusarow-dispatch-test-jUnit4 = { module = "com.rickbusarow.dispatch:dispatch-test-junit4", version.ref = "rickBusarow-dispatch" }
rickBusarow-dispatch-test-jUnit5 = { module = "com.rickbusarow.dispatch:dispatch-test-junit5", version.ref = "rickBusarow-dispatch" }
rickBusarow-dispatch-viewModel = { module = "com.rickbusarow.dispatch:dispatch-android-viewmodel", version.ref = "rickBusarow-dispatch" }

rickBusarow-hermit-core = { module = "com.rickbusarow.hermit:hermit-core", version.ref = "rickBusarow-hermit" }
rickBusarow-hermit-coroutines = { module = "com.rickbusarow.hermit:hermit-coroutines", version.ref = "rickBusarow-hermit" }
rickBusarow-hermit-jUnit4 = { module = "com.rickbusarow.hermit:hermit-junit4", version.ref = "rickBusarow-hermit" }
rickBusarow-hermit-jUnit5 = { module = "com.rickbusarow.hermit:hermit-junit5", version.ref = "rickBusarow-hermit" }
rickBusarow-hermit-mockk = { module = "com.rickbusarow.hermit:hermit-mockk", version.ref = "rickBusarow-hermit" }

scabbard = "gradle.plugin.dev.arunkumar:scabbard-gradle-plugin:0.5.0"

semVer = "net.swiftzer.semver:semver:1.2.0"

square-anvil-annotations = { module = "com.squareup.anvil:annotations", version.ref = "square-anvil" }
square-anvil-compiler-api = { module = "com.squareup.anvil:compiler-api", version.ref = "square-anvil" }
square-anvil-compiler-core = { module = "com.squareup.anvil:compiler", version.ref = "square-anvil" }
square-anvil-compiler-utils = { module = "com.squareup.anvil:compiler-utils", version.ref = "square-anvil" }
square-anvil-gradle = { module = "com.squareup.anvil:gradle-plugin", version.ref = "square-anvil" }

square-kotlinPoet = "com.squareup:kotlinpoet:1.12.0"

square-moshi = { module = "com.squareup.moshi:moshi", version.ref = "square-moshi" }
square-moshi-codegen = { module = "com.squareup.moshi:moshi-kotlin-codegen", version.ref = "square-moshi" }

square-okio = { module = "com.squareup.okio:okio", version.ref = "square-okio" }

square-turbine = "app.cash.turbine:turbine:0.12.1"

unbescape = "org.unbescape:unbescape:1.1.6.RELEASE"

vanniktech-publish = { module = "com.vanniktech:gradle-maven-publish-plugin", version.ref = "vanniktech-publish" }

zacSweers-auto-service-ksp = "dev.zacsweers.autoservice:auto-service-ksp:1.0.0"

[bundles]
jUnit = ["junit-api", "junit-params", "junit-engine"]
kotest = ["kotest-assertions", "kotest-properties"]
hermit = ["rickBusarow-hermit-core", "rickBusarow-hermit-coroutines", "rickBusarow-hermit-jUnit5"]<|MERGE_RESOLUTION|>--- conflicted
+++ resolved
@@ -1,10 +1,6 @@
 [versions]
 
-<<<<<<< HEAD
-androidTools = "7.3.1"
-=======
 androidTools = "7.4.1"
->>>>>>> 97cbaa2c
 
 androidx-compose = "1.1.0-alpha04"
 androidx-fragment = "1.3.6"
@@ -21,11 +17,7 @@
 autoManifest = "2.0"
 
 benManes-caffeine = "3.1.2"
-<<<<<<< HEAD
-benManes-versions = "0.44.0"
-=======
 benManes-versions = "0.45.0"
->>>>>>> 97cbaa2c
 
 changeTracker = "0.7.4"
 coil = "1.3.2"
@@ -33,11 +25,7 @@
 dependencyAnalysis = "1.18.0"
 detekt = "1.22.0"
 dokka = "1.7.20"
-<<<<<<< HEAD
-dropbox-dependencyGuard = "0.3.2"
-=======
 dropbox-dependencyGuard = "0.4.1"
->>>>>>> 97cbaa2c
 exhaustive = "0.2.0"
 
 google-accompanist = "0.18.0"
@@ -46,21 +34,12 @@
 
 gradleDoctor = "0.8.1"
 graphviz = "0.18.1"
-<<<<<<< HEAD
-groovy = "3.0.13"
-jUnit = "5.9.1"
-javaParser = "3.24.9"
-jmailen-kotlinter = "3.13.0"
-knit = "0.4.0"
-kotest = "5.5.4"
-=======
 groovy = "3.0.14"
 jUnit = "5.9.2"
 javaParser = "3.25.0"
 jmailen-kotlinter = "3.13.0"
 knit = "0.4.0"
 kotest = "5.5.5"
->>>>>>> 97cbaa2c
 kotlin = "1.7.22"
 
 kotlinx-atomicfu = "0.16.3"
@@ -68,11 +47,7 @@
 kotlinx-knit = "0.4.0"
 google-ksp = "1.7.22-1.0.8"
 
-<<<<<<< HEAD
-ktlint-plugin = "11.0.0"
-=======
 ktlint-plugin = "11.1.0"
->>>>>>> 97cbaa2c
 ktlint-lib = "0.47.1"
 
 mavenPublish = "0.13.0"
@@ -80,31 +55,19 @@
 rickBusarow-dependencySync = "0.11.2"
 rickBusarow-dispatch = "1.0.0-beta10"
 rickBusarow-hermit = "0.9.6"
-<<<<<<< HEAD
-rickBusarow-moduleCheck = "0.12.3"
-=======
 rickBusarow-moduleCheck = "0.12.4"
->>>>>>> 97cbaa2c
 rickBusarow-tangle = "0.15.1"
 
 square-anvil = "2.4.3"
 square-moshi = "1.14.0"
-<<<<<<< HEAD
-square-okio = "3.2.0"
-=======
 square-okio = "3.3.0"
->>>>>>> 97cbaa2c
 square-retrofit = "2.9.0"
 square-workflow = "1.0.0"
 
 targetSdk = "30"
 taskTree = "2.1.1"
 
-<<<<<<< HEAD
-vanniktech-publish = "0.22.0"
-=======
 vanniktech-publish = "0.24.0"
->>>>>>> 97cbaa2c
 
 [plugins]
 
