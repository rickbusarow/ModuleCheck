--- conflicted
+++ resolved
@@ -33,13 +33,8 @@
 hermit = "0.9.5"
 jUnit = "5.8.1"
 knit = "0.3.0"
-<<<<<<< HEAD
-kotest = "4.6.3"
+kotest = "5.0.1"
 kotlin = "1.5.32"
-=======
-kotest = "5.0.1"
-kotlin = "1.6.0"
->>>>>>> 72ad53eb
 
 kotlinx-atomicfu = "0.16.3"
 kotlinx-coroutines = "1.5.2"
