--- conflicted
+++ resolved
@@ -20,8 +20,6 @@
 import modulecheck.utils.decapitalize
 import java.io.Serializable as JavaSerializable
 
-<<<<<<< HEAD
-=======
 /**
  * Something associated with a specific [SourceSetName][modulecheck.model.sourceset.SourceSetName].
  *
@@ -42,7 +40,6 @@
  *
  * @since 0.13.0
  */
->>>>>>> 8ae8620a
 @Serializable
 @JvmInline
 value class SourceSetName(val value: String) : JavaSerializable {
